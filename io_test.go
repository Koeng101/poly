package poly

import (
	"bytes"
	"fmt"
	"io/ioutil"
	"os"
	"strings"
	"testing"

	"github.com/google/go-cmp/cmp"
	"github.com/google/go-cmp/cmp/cmpopts"
	"github.com/pmezard/go-difflib/difflib"
)

/******************************************************************************

File is structured as so:

Gff - io tests, and benchmarks.
Gbk/gb/genbank - benchmarks.
JSON - io tests.
FASTA - fasta tests.

******************************************************************************/

/******************************************************************************

Gff related tests and benchmarks begin here.

******************************************************************************/

func ExampleReadGff() {

	sequence := ReadGff("data/ecoli-mg1655-short.gff")
	fmt.Println(sequence.Meta.Name)
	// Output: U00096.3
}

func ExampleParseGff() {
	file, _ := ioutil.ReadFile("data/ecoli-mg1655-short.gff")
	sequence := ParseGff(file)

	fmt.Println(sequence.Meta.Name)
	// Output: U00096.3
}

func ExampleBuildGff() {

	sequence := ReadGff("data/ecoli-mg1655-short.gff")
	gffBytes := BuildGff(sequence)
	reparsedSequence := ParseGff(gffBytes)

	fmt.Println(reparsedSequence.Meta.Name)
	// Output: U00096.3

}

func ExampleWriteGff() {
	sequence := ReadGff("data/ecoli-mg1655-short.gff")
	WriteGff(sequence, "data/test.gff")
	testSequence := ReadGff("data/test.gff")

	os.Remove("data/test.gff")

	fmt.Println(testSequence.Meta.Name)
	// Output: U00096.3
}

// TODO should delete output files.

func TestGffIO(t *testing.T) {
	testInputPath := "data/ecoli-mg1655-short.gff"
	testOutputPath := "data/test.gff"

	testSequence := ReadGff(testInputPath)
	WriteGff(testSequence, testOutputPath)

	readTestSequence := ReadGff(testOutputPath)

	if diff := cmp.Diff(testSequence, readTestSequence, cmpopts.IgnoreFields(Feature{}, "ParentSequence")); diff != "" {
		t.Errorf("Parsing the output of BuildGff() does not produce the same output as parsing the original file read with ReadGff(). Got this diff:\n%s", diff)
	}

	original, _ := ioutil.ReadFile(testInputPath)
	builtOutput, _ := ioutil.ReadFile(testOutputPath)
	gffDiff := difflib.UnifiedDiff{
		A:        difflib.SplitLines(string(original)),
		B:        difflib.SplitLines(string(builtOutput)),
		FromFile: testInputPath,
		ToFile:   testOutputPath,
		Context:  3,
	}

	gffDiffText, _ := difflib.GetUnifiedDiffString(gffDiff)

	// cleaning up test data.
	os.Remove(testOutputPath)

	if gffDiffText != "" {
		t.Errorf("BuildGff() does not output the same file as was input through ReadGff(). Got this diff:\n%s", gffDiffText)
	}

}

func BenchmarkReadGff(b *testing.B) {
	for i := 0; i < b.N; i++ {
		ReadGff("data/ecoli-mg1655-short.gff")
	}
}

func BenchmarkReadGff1(b *testing.B)     { BenchmarkReadGff(b) }
func BenchmarkReadGff10(b *testing.B)    { BenchmarkReadGff(b) }
func BenchmarkReadGff100(b *testing.B)   { BenchmarkReadGff(b) }
func BenchmarkReadGff1000(b *testing.B)  { BenchmarkReadGff(b) }
func BenchmarkReadGff10000(b *testing.B) { BenchmarkReadGff(b) }

/******************************************************************************

Gff related tests and benchmarks end here.

******************************************************************************/

/******************************************************************************

Gbk/gb/genbank related benchmarks begin here.

******************************************************************************/

func ExampleReadGbk() {
	sequence := ReadGbk("data/puc19.gbk")
	fmt.Println(sequence.Meta.Locus.ModificationDate)
	// Output: 22-OCT-2019
}

func ExampleParseGbk() {
	file, _ := ioutil.ReadFile("data/puc19.gbk")
	sequence := ParseGbk(file)

	fmt.Println(sequence.Meta.Locus.ModificationDate)
	// Output: 22-OCT-2019
}

func ExampleBuildGbk() {
	sequence := ReadGbk("data/puc19.gbk")
	gbkBytes := BuildGbk(sequence)
	testSequence := ParseGbk(gbkBytes)

	fmt.Println(testSequence.Meta.Locus.ModificationDate)
	// Output: 22-OCT-2019
}

func ExampleWriteGbk() {
	sequence := ReadGbk("data/puc19.gbk")
	WriteGbk(sequence, "data/test.gbk")
	testSequence := ReadGbk("data/test.gbk")

	os.Remove("data/test.gbk")

	fmt.Println(testSequence.Meta.Locus.ModificationDate)
	// Output: 22-OCT-2019
}

func TestGbkIO(t *testing.T) {
	gbk := ReadGbk("data/puc19.gbk")
	WriteGbk(gbk, "data/puc19gbktest.gbk")
	writeTestGbk := ReadGbk("data/puc19gbktest.gbk")
	os.Remove("data/puc19gbktest.gbk")
	if diff := cmp.Diff(gbk, writeTestGbk, cmpopts.IgnoreFields(Feature{}, "ParentSequence")); diff != "" {
		t.Errorf("Parsing the output of BuildGbk() does not produce the same output as parsing the original file read with ReadGbk(). Got this diff:\n%s", diff)
	}
}

func TestGbkLocationStringBuilder(t *testing.T) {
	scrubbedGbk := ReadGbk("data/sample.gbk")

	// removing gbkLocationString from features to allow testing for gbkLocationBuilder
	for featureIndex := range scrubbedGbk.Features {
		scrubbedGbk.Features[featureIndex].GbkLocationString = ""
	}

	WriteGbk(scrubbedGbk, "data/sample_test.gbk")

	testInputGbk := ReadGbk("data/sample.gbk")
	testOutputGbk := ReadGbk("data/sample_test.gbk")

	os.Remove("data/sample_test.gbk")

	if diff := cmp.Diff(testInputGbk, testOutputGbk, cmpopts.IgnoreFields(Feature{}, "ParentSequence")); diff != "" {
		t.Errorf("Issue with partial location building. Parsing the output of BuildGbk() does not produce the same output as parsing the original file read with ReadGbk(). Got this diff:\n%s", diff)
	}

	scrubbedGbk = ReadGbk("data/t4_intron.gb")

	// removing gbkLocationString from features to allow testing for gbkLocationBuilder
	for featureIndex := range scrubbedGbk.Features {
		scrubbedGbk.Features[featureIndex].GbkLocationString = ""
	}

	WriteGbk(scrubbedGbk, "data/t4_intron_test.gb")

	testInputGbk = ReadGbk("data/t4_intron.gbk")
	testOutputGbk = ReadGbk("data/t4_intron_test.gbk")

	os.Remove("data/t4_intron_test.gbk")

	if diff := cmp.Diff(testInputGbk, testOutputGbk, cmpopts.IgnoreFields(Feature{}, "ParentSequence")); diff != "" {
		t.Errorf("Issue with either Join or complement location building. Parsing the output of BuildGbk() does not produce the same output as parsing the original file read with ReadGbk(). Got this diff:\n%s", diff)
	}

}

func TestPartialLocationParseRegression(t *testing.T) {
	gbk := ReadGbk("data/sample.gbk")

	for _, feature := range gbk.Features {
		if feature.GbkLocationString == "687..3158>" && (feature.SequenceLocation.Start != 686 || feature.SequenceLocation.End != 3158) {
			t.Errorf("Partial location for three prime location parsing has failed. Parsing the output of BuildGbk() does not produce the same output as parsing the original file read with ReadGbk()")
		} else if feature.GbkLocationString == "<1..206" && (feature.SequenceLocation.Start != 0 || feature.SequenceLocation.End != 206) {
			t.Errorf("Partial location for five prime location parsing has failed. Parsing the output of BuildGbk() does not produce the same output as parsing the original file read with ReadGbk().")
		}
	}
}

func TestLocusParseRegression(t *testing.T) {
	gbk := ReadGbk("data/puc19.gbk").Meta.Locus
	json := ReadJSON("data/puc19static.json").Meta.Locus

	if diff := cmp.Diff(gbk, json, cmpopts.IgnoreFields(Feature{}, "ParentSequence")); diff != "" {
		t.Errorf("The meta parser has changed behaviour. Got this diff:\n%s", diff)
	}
}

func TestSnapgeneGenbankRegression(t *testing.T) {
	snapgene := ReadGbk("data/puc19_snapgene.gb")

	if snapgene.Sequence == "" {
		t.Errorf("Parsing snapgene returned an empty string")
	}
}

func TestGenbankNewlineParsingRegression(t *testing.T) {
	gbk := ReadGbk("data/puc19.gbk")

	for _, feature := range gbk.Features {
		if feature.SequenceLocation.Start == 410 && feature.SequenceLocation.End == 1750 && feature.Type == "CDS" {
			if feature.Attributes["product"] != "chromosomal replication initiator informational ATPase" {
				t.Errorf("Newline parsing has failed.")
			}
			break
		}
	}
}

func BenchmarkReadGbk(b *testing.B) {
	for i := 0; i < b.N; i++ {
		ReadGbk("data/bsub.gbk")
	}
}

func BenchmarkReadGbk1(b *testing.B)     { BenchmarkReadGbk(b) }
func BenchmarkReadGbk10(b *testing.B)    { BenchmarkReadGbk(b) }
func BenchmarkReadGbk100(b *testing.B)   { BenchmarkReadGbk(b) }
func BenchmarkReadGbk1000(b *testing.B)  { BenchmarkReadGbk(b) }
func BenchmarkReadGbk10000(b *testing.B) { BenchmarkReadGbk(b) }

/******************************************************************************

Gbk/gb/genbank related benchmarks end here.

******************************************************************************/

/******************************************************************************

JSON related tests begin here.

******************************************************************************/

func ExampleReadJSON() {
	sequence := ReadJSON("data/sample.json")

	fmt.Println(sequence.Meta.Source)
	//output: Saccharomyces cerevisiae (baker's yeast)
}

func ExampleParseJSON() {
	file, _ := ioutil.ReadFile("data/sample.json")
	sequence := ParseJSON(file)

	fmt.Println(sequence.Meta.Source)
	//output: Saccharomyces cerevisiae (baker's yeast)
}

func ExampleWriteJSON() {
	sequence := ReadJSON("data/sample.json")
	WriteJSON(sequence, "data/test.json")
	testSequence := ReadJSON("data/test.json")

	os.Remove("data/test.json")

	fmt.Println(testSequence.Meta.Source)
	//output: Saccharomyces cerevisiae (baker's yeast)
}

func TestJSONIO(t *testing.T) {
	testSequence := ReadGbk("data/puc19.gbk")
	WriteJSON(testSequence, "data/test.json")
	readTestSequence := ReadJSON("data/test.json")

	// cleaning up test data
	os.Remove("data/test.json")

	if diff := cmp.Diff(testSequence, readTestSequence, cmpopts.IgnoreFields(Feature{}, "ParentSequence")); diff != "" {
		t.Errorf(" mismatch (-want +got):\n%s", diff)
	}

	gffTestSequence := ReadGff("data/ecoli-mg1655-short.gff")
	WriteJSON(gffTestSequence, "data/testGff.json")
	gffReadTestSequence := ReadJSON("data/testGff.json")

	// cleaning up test data
	os.Remove("data/test.json")

	if diff := cmp.Diff(gffTestSequence, gffReadTestSequence, cmpopts.IgnoreFields(Feature{}, "ParentSequence")); diff != "" {
		// t.Errorf(" mismatch (-want +got):\n%s", diff)
	}

}

/******************************************************************************

JSON related tests end here.

******************************************************************************/

func ExampleReadFASTAGz() {
	fastas := make(chan Fasta, 1000)
	go ReadFASTAGz("data/uniprot_1mb_test.fasta.gz", fastas)
	var name string
	for fasta := range fastas {
		name = fasta.Name
	}

	fmt.Println(name)
	// Output: sp|P86857|AGP_MYTCA Alanine and glycine-rich protein (Fragment) OS=Mytilus californianus OX=6549 PE=1 SV=1
}

func ExampleReadFASTAConcurrent() {
	fastas := make(chan Fasta, 1000)
	go ReadFASTAConcurrent("data/smallfasta.fasta", fastas)
	var name string
	for fasta := range fastas {
		name = fasta.Name
	}

	fmt.Println(name)
	// Output: camR-2|AGAC,AGGT
}

/******************************************************************************

FASTA related tests begin here.

******************************************************************************/

// ExampleReadFASTA shows basic usage for ReadFASTA
func ExampleReadFASTA() {
	sequence := ReadFASTA("data/base.fasta")
	fmt.Println(sequence.Features[0].Description)
	// Output: gi|5524211|gb|AAD44166.1| cytochrome b [Elephas maximus maximus]
}

func ExampleParseFASTA() {
	file, _ := ioutil.ReadFile("data/base.fasta")
	sequence := ParseFASTA(file)

	fmt.Println(sequence.Features[0].Description)
	// Output: gi|5524211|gb|AAD44166.1| cytochrome b [Elephas maximus maximus]
}

func ExampleBuildFASTA() {
	sequence := ReadFASTA("data/base.fasta") // get example data
	fasta := BuildFASTA(sequence)            // build a fasta byte array
	firstLine := string(bytes.Split(fasta, []byte("\n"))[0])

	fmt.Println(firstLine)
	// Output: >gi|5524211|gb|AAD44166.1| cytochrome b [Elephas maximus maximus]
}

func ExampleWriteFASTA() {
	sequence := ReadFASTA("data/base.fasta")     // get example data
	WriteFASTA(sequence, "data/test.fasta")      // write it out again
	testSequence := ReadFASTA("data/test.fasta") // read it in again

	os.Remove("data/test.fasta") // getting rid of test file

	fmt.Println(testSequence.Features[0].Description)
	// Output: gi|5524211|gb|AAD44166.1| cytochrome b [Elephas maximus maximus]
}

func TestFASTAIO(t *testing.T) {
	inputFilename := "data/base.fasta"
	testOutputFilename := "data/test.fasta"

	// read FASTA file
	testSequence := ReadFASTA(inputFilename)

	// write FASTA file
	WriteFASTA(testSequence, testOutputFilename)

	// read back and diff
	readTestSequence := ReadFASTA(testOutputFilename)

	// cleanup
	os.Remove(testOutputFilename)

	if diff := cmp.Diff(testSequence, readTestSequence, cmpopts.IgnoreFields(Feature{}, "ParentSequence")); diff != "" {
		t.Errorf(" mismatch (-want +got):\n%s", diff)
	}
}

/******************************************************************************

FASTA related tests end here.

******************************************************************************/

/******************************************************************************

GbkMulti/GbkFlat related tests begin here.

******************************************************************************/

func ExampleReadGbkMulti() {
	sequences := ReadGbkMulti("data/multiGbk_test.seq")
	var locus []string
	for _, sequence := range sequences {
		locus = append(locus, sequence.Meta.Locus.Name)
	}

	fmt.Println(strings.Join(locus, ", "))
	// Output: AB000100, AB000106
}

func ExampleReadGbkFlat() {
<<<<<<< HEAD
	//sequences := ReadGbkFlat("data/flatGbk_test.seq")
=======
>>>>>>> e52c4bf0
	sequences := ReadGbkFlat("data/long_comment.seq")
	var locus []string
	for _, sequence := range sequences {
		locus = append(locus, sequence.Meta.Locus.Name)
	}

	fmt.Println(strings.Join(locus, ", "))
	// Output: AB000100, AB000106
}

func ExampleReadGbkFlatGz() {
	sequences := ReadGbkFlatGz("data/flatGbk_test.seq.gz")
	//sequences := ReadGbkFlatGz("data/gbbct358.seq.gz")
	var locus []string
	for _, sequence := range sequences {
		locus = append(locus, sequence.Meta.Locus.Name)
	}
	fmt.Println(strings.Join(locus, ", "))
	// Output: AB000100, AB000106
}

func ExampleParseGbkMulti() {
	file, _ := ioutil.ReadFile("data/multiGbk_test.seq")
	sequences := ParseGbkMulti(file)
	var locus []string
	for _, sequence := range sequences {
		locus = append(locus, sequence.Meta.Locus.Name)
	}

	fmt.Println(strings.Join(locus, ", "))
	// Output: AB000100, AB000106
}

func ExampleParseGbkFlat() {
	file, _ := ioutil.ReadFile("data/flatGbk_test.seq")
	sequences := ParseGbkFlat(file)
	var locus []string
	for _, sequence := range sequences {
		locus = append(locus, sequence.Meta.Locus.Name)
	}

	fmt.Println(strings.Join(locus, ", "))
	// Output: AB000100, AB000106
}

/******************************************************************************

GbkMulti/GbkFlat related tests end here.

******************************************************************************/<|MERGE_RESOLUTION|>--- conflicted
+++ resolved
@@ -443,10 +443,6 @@
 }
 
 func ExampleReadGbkFlat() {
-<<<<<<< HEAD
-	//sequences := ReadGbkFlat("data/flatGbk_test.seq")
-=======
->>>>>>> e52c4bf0
 	sequences := ReadGbkFlat("data/long_comment.seq")
 	var locus []string
 	for _, sequence := range sequences {
