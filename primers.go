--- conflicted
+++ resolved
@@ -2,12 +2,7 @@
 
 import (
 	"bytes"
-<<<<<<< HEAD
-	"errors"
-=======
->>>>>>> 17f27e4d
 	"math"
-	"strconv"
 	"strings"
 )
 
@@ -112,23 +107,6 @@
 }
 
 /******************************************************************************
-<<<<<<< HEAD
-Start of the De Bruijn stuff
-******************************************************************************/
-
-// DeBruijn generates a DNA DeBruijn sequence
-// https://rosettacode.org/wiki/De_Bruijn_sequences#Go
-// Pulled and adapted from here
-func DeBruijn(n int) string {
-	k := 4
-	alphabet := "ATGC"
-	a := make([]byte, k*n)
-	var seq []byte
-	var db func(int, int) // recursive closure
-	db = func(t, p int) {
-		if t > n {
-			if n%p == 0 {
-=======
 May 23 2021
 
 Start of the De Bruijn stuff
@@ -234,21 +212,10 @@
 	ConstructDeBruijn = func(t, p int) {
 		if t > substringLength {
 			if substringLength%p == 0 {
->>>>>>> 17f27e4d
 				seq = append(seq, a[1:p+1]...)
 			}
 		} else {
 			a[t] = a[t-p]
-<<<<<<< HEAD
-			db(t+1, p)
-			for j := int(a[t-p] + 1); j < k; j++ {
-				a[t] = byte(j)
-				db(t+1, t)
-			}
-		}
-	}
-	db(1, 1)
-=======
 			ConstructDeBruijn(t+1, p)
 			for j := int(a[t-p] + 1); j < alphabetLength; j++ {
 				a[t] = byte(j)
@@ -257,130 +224,11 @@
 		}
 	}
 	ConstructDeBruijn(1, 1)
->>>>>>> 17f27e4d
 	var buf bytes.Buffer
 	for _, i := range seq {
 		buf.WriteByte(alphabet[i])
 	}
 	b := buf.String()
-<<<<<<< HEAD
-	return b + b[0:n-1] // as cyclic append first (n-1) digits
-}
-
-// UniqueSequence takes a channel and fills it with Unique sequences
-// which can then be sorted for desired properties (high/low GC,
-// restriction enzyme sites, etc)
-func UniqueSequence(c chan string, length int, maxSubSequence int, banned []string, bannedFunc []func(string) bool) {
-	var start int
-	var end int
-	debruijn := DeBruijn(maxSubSequence)
-	for i := 0; (i*(length-(maxSubSequence-1)))+length < len(debruijn); {
-		start = i * (length - (maxSubSequence - 1))
-		end = start + length
-		i++
-		for _, b := range banned {
-			for strings.Contains(debruijn[start:end], b) {
-				if end+1 > len(debruijn) {
-					close(c)
-					return
-				} else {
-					start++
-					end++
-					i++
-				}
-			}
-		}
-		for _, f := range bannedFunc {
-			for !f(debruijn[start:end]) {
-				if end+1 > len(debruijn) {
-					close(c)
-					return
-				} else {
-					start++
-					end++
-					i++
-				}
-			}
-		}
-		c <- debruijn[start:end]
-	}
-	close(c)
-}
-
-// MakePrimers makes primers for a given sequence at a targetTm. It uses the default values from MeltingTemp
-func MakePrimers(sequence string, targetTm float64) (string, string) {
-	forwardPrimer := sequence[0:15]
-	for i := 0; MeltingTemp(forwardPrimer) < targetTm; i++ {
-		forwardPrimer = sequence[0 : 15+i]
-	}
-	reversePrimer := ReverseComplement(sequence[len(sequence)-15:])
-	for i := 0; MeltingTemp(reversePrimer) < targetTm; i++ {
-		reversePrimer = ReverseComplement(sequence[len(sequence)-(15+i):])
-	}
-	return forwardPrimer, reversePrimer
-}
-
-// AminoAcidMutation holds information for a given amino acid mutation. Indexing of positions starts at 1, as per convention
-type AminoAcidMutation struct {
-	StartPosition     int
-	EndPosition       int
-	InitialAminoAcids string
-	MutatedAminoAcids string
-}
-
-// NucleotideMutation holds information for a given nucleotide mutation. Indexing of positions starts at 1, as per convention
-type NucleotideMutation struct {
-	StartPosition      int
-	EndPosition        int
-	MutatedNucleotides string
-}
-
-// MakeNucleotideMutationPrimers takes a sequence and a given sequence context and generates primers to make a targeted mutation
-func MakeNucleotideMutationPrimers(sequence string, sequenceContext string, mutation NucleotideMutation, targetTm float64, overlap int) (string, string, error) {
-	// Check that StartPosition < EndPosition
-	if mutation.StartPosition > mutation.EndPosition {
-		return "", "", errors.New("StartPosition is greater than EndPosition in NucelotideMutation. StartPosition: " + strconv.Itoa(mutation.StartPosition) + " EndPosition: " + strconv.Itoa(mutation.EndPosition))
-	}
-
-	// Check that the overall length of the sequence is greater than EndPosition
-	if mutation.EndPosition > len(sequence) {
-		return "", "", errors.New("EndPosition is greater than length of sequence. EndPosition: " + strconv.Itoa(mutation.EndPosition) + " Sequence length: " + strconv.Itoa(len(sequence)))
-	}
-
-	// Check that sequence is within the sequenceContext
-	sequenceStart := strings.Index(sequenceContext, sequence)
-	if sequenceStart == -1 {
-		return "", "", errors.New("sequence is not a substring of sequenceContext")
-	}
-
-	// Index the "real" start and end position given the sequenceStart within the sequenceContext.
-	// Note: indexing of positions in Mutation notation begins at 1, so 1 is subtracted from the start
-	// and end positions
-	indexedStartPosition := sequenceStart + (mutation.StartPosition - 1)
-	indexedEndPosition := sequenceStart + (mutation.EndPosition - 1)
-
-	// Generate starter primers, in which nucleotide mutations can be added
-	seedPrimerFor, _ := MakePrimers(sequenceContext[indexedEndPosition:], targetTm)
-	_, seedPrimerRev := MakePrimers(sequenceContext[:indexedStartPosition], targetTm)
-
-	// To assemble properly, the fragments resulting from a PCR with these primers need a certain amount of overlap.
-	// This overlap will be the length of the mutation + a little homologous sequence on both ends.
-	var additionalForwardOverlap string
-	var additionalReverseOverlap string
-	additionalOverlap := overlap - len(mutation.MutatedNucleotides)
-	if additionalOverlap > 1 {
-		// Split overlap between forward and reverse
-		targetAdditionalOverlap := additionalOverlap / 2
-		additionalForwardOverlap = sequenceContext[indexedStartPosition-targetAdditionalOverlap : indexedStartPosition]
-		additionalReverseOverlap = ReverseComplement(sequenceContext[indexedEndPosition : indexedEndPosition+targetAdditionalOverlap])
-	}
-
-	// Generate final primers
-	primerFor := additionalForwardOverlap + mutation.MutatedNucleotides + seedPrimerFor
-	primerRev := additionalReverseOverlap + ReverseComplement(mutation.MutatedNucleotides) + seedPrimerRev
-
-	return primerFor, primerRev, nil
-=======
 	return b + b[0:substringLength-1] // as cyclic append first (n-1) digits
 }
 
@@ -435,5 +283,4 @@
 // CreateBarcodes is a simplified version of CreateBarcodesWithBannedSequences with sane defaults.
 func CreateBarcodes(length int, maxSubSequence int) []string {
 	return CreateBarcodesWithBannedSequences(length, maxSubSequence, []string{}, []func(string) bool{})
->>>>>>> 17f27e4d
 }