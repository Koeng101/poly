--- conflicted
+++ resolved
@@ -1,11 +1,8 @@
 package poly
 
 import (
-<<<<<<< HEAD
 	"bytes"
-=======
 	"errors"
->>>>>>> 1ab38560
 	"math"
 	"strconv"
 	"strings"
