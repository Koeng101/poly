--- conflicted
+++ resolved
@@ -106,7 +106,6 @@
 	return meltingTemp
 }
 
-<<<<<<< HEAD
 /******************************************************************************
 Start of the De Bruijn stuff
 ******************************************************************************/
@@ -181,7 +180,8 @@
 		c <- debruijn[start:end]
 	}
 	close(c)
-=======
+}
+
 // MakePrimers makes primers for a given sequence at a targetTm. It uses the default values from MeltingTemp
 func MakePrimers(sequence string, targetTm float64) (string, string) {
 	forwardPrimer := sequence[0:15]
@@ -193,5 +193,4 @@
 		reversePrimer = ReverseComplement(sequence[len(sequence)-(15+i):])
 	}
 	return forwardPrimer, reversePrimer
->>>>>>> 9aa0dd0c
 }