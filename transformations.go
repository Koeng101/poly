package poly

import (
<<<<<<< HEAD
	"github.com/jmoiron/sqlx"
	"github.com/juliangruber/go-intersect"
=======
	"errors"
>>>>>>> acfec4ad
	"math/rand"
	"regexp"
	"strings"
	"sync"
	"time"

	weightedRand "github.com/mroth/weightedrand"

	"encoding/json"
	"io/ioutil"
)

/******************************************************************************
Oct, 15, 2020

File is structured as so:

	Structs:
		CodonTable - holds all information mapping codons <-> aminoacids during transformations.
		AnimoAcid - holds amino acide related info for CodonTable struct
		Codon - holds codon related info for AminoAcid struct

	Big functions that everything else is related to:

		Translate - given a nucleic sequence string and codon table it translates sequences
								to UPPERCASE amino acid sequences.

		Optimize - given an amino acid sequence string and codon table it translates
							 sequences to UPPERCASE nucleic acid sequences.

This file contains almost everything you need to do standard codon optimization.

Biological context: certain cells favor certain codons and will reject or under
express sequences that don't use a similar ratio of codons.
This is called codon bias: https://en.wikipedia.org/wiki/Codon_usage_bias

Furthermore, different ribosomes in different organisms will interpret codons differently.
What may be a start codon for one ribosome may be a stop in the other.
Heck, apparently nucleomorphs contain 4 different kinds of ribosomes.
https://en.wikipedia.org/wiki/Nucleomorph <- Thanks Keoni for mentioning this example!

Anywho, most of this file and CodonTable's struct methods are meant to help overcome
this codon bias. There's a default CodonTable generator near the bottom of this file
with a whole section on how it works and why it's gotta be that way.

Like most codebases, best usage examples come from tests. You can check out
TestTranslate and TestOptimize in transformations_test.go for pretty solid
examples of what you can do with this code. Will add more to docs site before merge
into prime.

TTFN,
Tim

******************************************************************************/

// Codon holds information for a codon triplet in a struct
type Codon struct {
	Triplet string `json:"triplet"`
	Weight  int    `json:"weight"` // needs to be set to 1 for random chooser
}

// AminoAcid holds information for an amino acid and related codons in a struct
type AminoAcid struct {
	Letter string  `json:"letter"`
	Codons []Codon `json:"codons"`
}

// CodonTable holds information for a codon table.
type CodonTable struct {
	StartCodons []string    `json:"start_codons"`
	StopCodons  []string    `json:"stop_codons"`
	AminoAcids  []AminoAcid `json:"amino_acids"`
}

// Translate translates a codon sequence to an amino acid sequence
func Translate(sequence string, codonTable CodonTable) string {

	var aminoAcids strings.Builder
	var currentCodon strings.Builder
	translationTable := codonTable.generateTranslationTable()

	for _, letter := range sequence {

		// add current nucleotide to currentCodon
		currentCodon.WriteRune(letter)

		// if current nucleotide is the third in a codon translate to aminoAcid write to aminoAcids and reset currentCodon.
		if currentCodon.Len() == 3 {
			aminoAcids.WriteString(translationTable[currentCodon.String()])

			// reset codon string builder for next codon.
			currentCodon.Reset()
		}
	}
	return aminoAcids.String()
}

// Optimize takes an amino acid sequence and CodonTable and returns an optimized codon sequence
func Optimize(aminoAcids string, codonTable CodonTable) string {

	// weightedRand library insisted setting seed like this. Not sure what environmental side effects exist.
	rand.Seed(time.Now().UTC().UnixNano())

	var codons strings.Builder
	codonChooser := codonTable.chooser()

	for _, aminoAcid := range aminoAcids {
		aminoAcidString := string(aminoAcid)
		codons.WriteString(codonChooser[aminoAcidString].Pick().(string))
	}
	return codons.String()
}

// GetOptimizationTable is a Sequence method that takes a CodonTable and weights it to be used to optimize inserts.
func (sequence Sequence) GetOptimizationTable(codonTable CodonTable) CodonTable {
	sequenceString := getCodingRegions(sequence)
	return codonTable.OptimizeTable(sequenceString)
}

// OptimizeTable weights each codon in a codon table according to input string codon frequency.
// This function actually mutates the CodonTable struct itself.
func (codonTable CodonTable) OptimizeTable(sequence string) CodonTable {

	sequence = strings.ToUpper(sequence)
	codonFrequencyMap := getCodonFrequency(sequence)

	for aminoAcidIndex, aminoAcid := range codonTable.AminoAcids {
		// apply weights to codonTable
		for codonIndex, codon := range aminoAcid.Codons {
			codonTable.AminoAcids[aminoAcidIndex].Codons[codonIndex].Weight = codonFrequencyMap[codon.Triplet]
		}

	}
	return codonTable
}

// getCodonFrequency takes a DNA sequence and returns a hashmap of its codons and their frequencies.
func getCodonFrequency(sequence string) map[string]int {

	codonFrequencyHashMap := map[string]int{}
	var currentCodon strings.Builder

	for _, letter := range sequence {

		// add current nucleotide to currentCodon
		currentCodon.WriteRune(letter)

		// if current nucleotide is the third in a codon add to hashmap
		if currentCodon.Len() == 3 {
			// if codon is already initalized in map increment
			if _, ok := codonFrequencyHashMap[currentCodon.String()]; ok {
				codonString := currentCodon.String()
				codonFrequencyHashMap[codonString]++
				// if codon is not already initalized in map initialize with value at 1
			} else {
				codonString := currentCodon.String()
				codonFrequencyHashMap[codonString] = 1
			}
			// reset codon string builder for next codon.
			currentCodon.Reset()
		}
	}
	return codonFrequencyHashMap
}

// chooser is a CodonTable method to convert a codon table to a chooser
func (codonTable CodonTable) chooser() map[string]weightedRand.Chooser {

	// This maps codon tables structure to weightRand.NewChooser structure
	codonChooser := make(map[string]weightedRand.Chooser)

	// iterate over every amino acid in the codonTable
	for _, aminoAcid := range codonTable.AminoAcids {

		// create a list of codon choices for this specific amino acid
		codonChoices := make([]weightedRand.Choice, len(aminoAcid.Codons))

		// Get sum of codon occurences for particular amino acid
		codonOccurenceSum := 0
		for _, codon := range aminoAcid.Codons {
			codonOccurenceSum += codon.Weight
		}

		// Threshold codons that occur less than 10% for coding a particular amino acid
		for _, codon := range aminoAcid.Codons {
			codonPercentage := float64(codon.Weight) / float64(codonOccurenceSum)

			if codonPercentage > 0.10 {
				// for every codon related to current amino acid append its Triplet and Weight to codonChoices after thresholding
				codonChoices = append(codonChoices, weightedRand.Choice{Item: codon.Triplet, Weight: uint(codon.Weight)})
			}
		}

		// add this chooser set to the codonChooser map under the name of the aminoAcid it represents.
		codonChooser[aminoAcid.Letter] = weightedRand.NewChooser(codonChoices...)
	}
	return codonChooser
}

// Generate map of codons -> amino acid
func (codonTable CodonTable) generateTranslationTable() map[string]string {
	var translationMap = make(map[string]string)
	for _, aminoAcid := range codonTable.AminoAcids {
		for _, codon := range aminoAcid.Codons {
			translationMap[codon.Triplet] = aminoAcid.Letter
		}
	}
	return translationMap
}

// helper function to pull coding regions out of an Sequence
func getCodingRegions(sequence Sequence) string {
	// pick out the each coding region in the Sequence and add it to the sequence Builder
	var sequenceBuilder strings.Builder

	for _, feature := range sequence.Features {
		if feature.Type == "CDS" {
			sequenceBuilder.WriteString(feature.GetSequence())
		}
	}

	return sequenceBuilder.String()
}

/******************************************************************************
Oct, 15, 2020

Codon table generation stuff begins here.

Alright, I know it's ugly down below this comment block but there ain't much
we can do until we can experimentally derive our own codon tables.

The story is this. Different organisms use different codons to represent
different things.

The NCBI publishes this weird data format for developers to use for generating
codon tables and mapping codons to amino acids for different organisms.

All this stuff is experimentally derived and I'm not sure how it's done really.
I won't really have a chance to find out for a while but there's some future
work where I may want to do experiments like this and you'll see more about it.

There are two tables. I got annoyed since the original only went by number so
I made one that went by name too. Looking back on it this is probably useless
but maybe someone will find a use for it so here it stays.

Happy hacking,
Tim

P.S

Maybe we should publish our JSON representations? Let me know if want you to
organize that.

******************************************************************************/

// Function to generate default codon tables from NCBI https://www.ncbi.nlm.nih.gov/Taxonomy/Utils/wprintgc.cgi
func generateCodonTable(aminoAcids, starts string) CodonTable {
	base1 := "TTTTTTTTTTTTTTTTCCCCCCCCCCCCCCCCAAAAAAAAAAAAAAAAGGGGGGGGGGGGGGGG"
	base2 := "TTTTCCCCAAAAGGGGTTTTCCCCAAAAGGGGTTTTCCCCAAAAGGGGTTTTCCCCAAAAGGGG"
	base3 := "TCAGTCAGTCAGTCAGTCAGTCAGTCAGTCAGTCAGTCAGTCAGTCAGTCAGTCAGTCAGTCAG"
	// Add triplets to an amino acid -> triplet map, and if a possible start codon, add to start codon list
	var aminoAcidMap = make(map[rune][]Codon)
	var startCodons []string
	var stopCodons []string
	for i, aminoAcid := range aminoAcids {
		if _, ok := aminoAcidMap[aminoAcid]; ok == false {
			aminoAcidMap[aminoAcid] = []Codon{}
		}
		triplet := string([]byte{base1[i], base2[i], base3[i]})
		aminoAcidMap[aminoAcid] = append(aminoAcidMap[aminoAcid], Codon{triplet, 1})
		if starts[i] == 77 { // M rune
			startCodons = append(startCodons, triplet)
		}
		if starts[i] == 42 { // * rune
			stopCodons = append(stopCodons, triplet)
		}
	}
	// Convert amino acid -> triplet map to an amino acid list
	var aminoAcidSlice []AminoAcid
	for k, v := range aminoAcidMap {
		aminoAcidSlice = append(aminoAcidSlice, AminoAcid{string(k), v})
	}
	return CodonTable{startCodons, stopCodons, aminoAcidSlice}
}

// GetCodonTable takes the index of desired NCBI codon table and returns it.
func GetCodonTable(index int) CodonTable {
	return defaultCodonTablesByNumber[index]
}

// defaultCodonTablesByNumber stores all codon tables published by NCBI https://www.ncbi.nlm.nih.gov/Taxonomy/Utils/wprintgc.cgi using numbered indeces.
var defaultCodonTablesByNumber = map[int]CodonTable{
	1:  generateCodonTable("FFLLSSSSYY**CC*WLLLLPPPPHHQQRRRRIIIMTTTTNNKKSSRRVVVVAAAADDEEGGGG", "---M------**--*----M---------------M----------------------------"),
	2:  generateCodonTable("FFLLSSSSYY**CCWWLLLLPPPPHHQQRRRRIIMMTTTTNNKKSS**VVVVAAAADDEEGGGG", "----------**--------------------MMMM----------**---M------------"),
	3:  generateCodonTable("FFLLSSSSYY**CCWWTTTTPPPPHHQQRRRRIIMMTTTTNNKKSSRRVVVVAAAADDEEGGGG", "----------**----------------------MM---------------M------------"),
	4:  generateCodonTable("FFLLSSSSYY**CCWWLLLLPPPPHHQQRRRRIIIMTTTTNNKKSSRRVVVVAAAADDEEGGGG", "--MM------**-------M------------MMMM---------------M------------"),
	5:  generateCodonTable("FFLLSSSSYY**CCWWLLLLPPPPHHQQRRRRIIMMTTTTNNKKSSSSVVVVAAAADDEEGGGG", "---M------**--------------------MMMM---------------M------------"),
	6:  generateCodonTable("FFLLSSSSYYQQCC*WLLLLPPPPHHQQRRRRIIIMTTTTNNKKSSRRVVVVAAAADDEEGGGG", "--------------*--------------------M----------------------------"),
	9:  generateCodonTable("FFLLSSSSYY**CCWWLLLLPPPPHHQQRRRRIIIMTTTTNNNKSSSSVVVVAAAADDEEGGGG", "----------**-----------------------M---------------M------------"),
	10: generateCodonTable("FFLLSSSSYY**CCCWLLLLPPPPHHQQRRRRIIIMTTTTNNKKSSRRVVVVAAAADDEEGGGG", "----------**-----------------------M----------------------------"),
	11: generateCodonTable("FFLLSSSSYY**CC*WLLLLPPPPHHQQRRRRIIIMTTTTNNKKSSRRVVVVAAAADDEEGGGG", "---M------**--*----M------------MMMM---------------M------------"),
	12: generateCodonTable("FFLLSSSSYY**CC*WLLLSPPPPHHQQRRRRIIIMTTTTNNKKSSRRVVVVAAAADDEEGGGG", "----------**--*----M---------------M----------------------------"),
	13: generateCodonTable("FFLLSSSSYY**CCWWLLLLPPPPHHQQRRRRIIMMTTTTNNKKSSGGVVVVAAAADDEEGGGG", "---M------**----------------------MM---------------M------------"),
	14: generateCodonTable("FFLLSSSSYYY*CCWWLLLLPPPPHHQQRRRRIIIMTTTTNNNKSSSSVVVVAAAADDEEGGGG", "-----------*-----------------------M----------------------------"),
	16: generateCodonTable("FFLLSSSSYY*LCC*WLLLLPPPPHHQQRRRRIIIMTTTTNNKKSSRRVVVVAAAADDEEGGGG", "----------*---*--------------------M----------------------------"),
	21: generateCodonTable("FFLLSSSSYY**CCWWLLLLPPPPHHQQRRRRIIMMTTTTNNNKSSSSVVVVAAAADDEEGGGG", "----------**-----------------------M---------------M------------"),
	22: generateCodonTable("FFLLSS*SYY*LCC*WLLLLPPPPHHQQRRRRIIIMTTTTNNKKSSRRVVVVAAAADDEEGGGG", "------*---*---*--------------------M----------------------------"),
	23: generateCodonTable("FF*LSSSSYY**CC*WLLLLPPPPHHQQRRRRIIIMTTTTNNKKSSRRVVVVAAAADDEEGGGG", "--*-------**--*-----------------M--M---------------M------------"),
	24: generateCodonTable("FFLLSSSSYY**CCWWLLLLPPPPHHQQRRRRIIIMTTTTNNKKSSSKVVVVAAAADDEEGGGG", "---M------**-------M---------------M---------------M------------"),
	25: generateCodonTable("FFLLSSSSYY**CCGWLLLLPPPPHHQQRRRRIIIMTTTTNNKKSSRRVVVVAAAADDEEGGGG", "---M------**-----------------------M---------------M------------"),
	26: generateCodonTable("FFLLSSSSYY**CC*WLLLAPPPPHHQQRRRRIIIMTTTTNNKKSSRRVVVVAAAADDEEGGGG", "----------**--*----M---------------M----------------------------"),
	27: generateCodonTable("FFLLSSSSYYQQCCWWLLLLPPPPHHQQRRRRIIIMTTTTNNKKSSRRVVVVAAAADDEEGGGG", "--------------*--------------------M----------------------------"),
	28: generateCodonTable("FFLLSSSSYYQQCCWWLLLLPPPPHHQQRRRRIIIMTTTTNNKKSSRRVVVVAAAADDEEGGGG", "----------**--*--------------------M----------------------------"),
	29: generateCodonTable("FFLLSSSSYYYYCC*WLLLLPPPPHHQQRRRRIIIMTTTTNNKKSSRRVVVVAAAADDEEGGGG", "--------------*--------------------M----------------------------"),
	30: generateCodonTable("FFLLSSSSYYEECC*WLLLLPPPPHHQQRRRRIIIMTTTTNNKKSSRRVVVVAAAADDEEGGGG", "--------------*--------------------M----------------------------"),
	31: generateCodonTable("FFLLSSSSYYEECCWWLLLLPPPPHHQQRRRRIIIMTTTTNNKKSSRRVVVVAAAADDEEGGGG", "----------**-----------------------M----------------------------"),
	33: generateCodonTable("FFLLSSSSYYY*CCWWLLLLPPPPHHQQRRRRIIIMTTTTNNKKSSSKVVVVAAAADDEEGGGG", "---M-------*-------M---------------M---------------M------------")}

// DefaultCodonTablesByName stores all codon tables published by NCBI https://www.ncbi.nlm.nih.gov/Taxonomy/Utils/wprintgc.cgi using named indeces.
var defaultCodonTablesByName = map[string]CodonTable{
	"Standard":                         generateCodonTable("FFLLSSSSYY**CC*WLLLLPPPPHHQQRRRRIIIMTTTTNNKKSSRRVVVVAAAADDEEGGGG", "---M------**--*----M---------------M----------------------------"), // 1
	"VertebrateMitochondrial":          generateCodonTable("FFLLSSSSYY**CCWWLLLLPPPPHHQQRRRRIIMMTTTTNNKKSS**VVVVAAAADDEEGGGG", "----------**--------------------MMMM----------**---M------------"), // 2
	"YeastMitochondrial":               generateCodonTable("FFLLSSSSYY**CCWWTTTTPPPPHHQQRRRRIIMMTTTTNNKKSSRRVVVVAAAADDEEGGGG", "----------**----------------------MM---------------M------------"), // 3
	"MoldMitochondrial":                generateCodonTable("FFLLSSSSYY**CCWWLLLLPPPPHHQQRRRRIIIMTTTTNNKKSSRRVVVVAAAADDEEGGGG", "--MM------**-------M------------MMMM---------------M------------"), // 4
	"ProtozoanMitochondrial":           generateCodonTable("FFLLSSSSYY**CCWWLLLLPPPPHHQQRRRRIIIMTTTTNNKKSSRRVVVVAAAADDEEGGGG", "--MM------**-------M------------MMMM---------------M------------"), // 4
	"CoelenterateMitochondrial":        generateCodonTable("FFLLSSSSYY**CCWWLLLLPPPPHHQQRRRRIIIMTTTTNNKKSSRRVVVVAAAADDEEGGGG", "--MM------**-------M------------MMMM---------------M------------"), // 4
	"Mycoplasma":                       generateCodonTable("FFLLSSSSYY**CCWWLLLLPPPPHHQQRRRRIIIMTTTTNNKKSSRRVVVVAAAADDEEGGGG", "--MM------**-------M------------MMMM---------------M------------"), // 4
	"Spiroplasma":                      generateCodonTable("FFLLSSSSYY**CCWWLLLLPPPPHHQQRRRRIIIMTTTTNNKKSSRRVVVVAAAADDEEGGGG", "--MM------**-------M------------MMMM---------------M------------"), // 4
	"InvertebrateMitochondrial":        generateCodonTable("FFLLSSSSYY**CCWWLLLLPPPPHHQQRRRRIIMMTTTTNNKKSSSSVVVVAAAADDEEGGGG", "---M------**--------------------MMMM---------------M------------"), // 5
	"CiliateNuclear":                   generateCodonTable("FFLLSSSSYYQQCC*WLLLLPPPPHHQQRRRRIIIMTTTTNNKKSSRRVVVVAAAADDEEGGGG", "--------------*--------------------M----------------------------"), // 6
	"DasycladaceanNuclear":             generateCodonTable("FFLLSSSSYYQQCC*WLLLLPPPPHHQQRRRRIIIMTTTTNNKKSSRRVVVVAAAADDEEGGGG", "--------------*--------------------M----------------------------"), // 6
	"HexamitaNuclear":                  generateCodonTable("FFLLSSSSYYQQCC*WLLLLPPPPHHQQRRRRIIIMTTTTNNKKSSRRVVVVAAAADDEEGGGG", "--------------*--------------------M----------------------------"), // 6
	"EchinodermMitochondrial":          generateCodonTable("FFLLSSSSYY**CCWWLLLLPPPPHHQQRRRRIIIMTTTTNNNKSSSSVVVVAAAADDEEGGGG", "----------**-----------------------M---------------M------------"), // 9
	"FlatwormMitochondrial":            generateCodonTable("FFLLSSSSYY**CCWWLLLLPPPPHHQQRRRRIIIMTTTTNNNKSSSSVVVVAAAADDEEGGGG", "----------**-----------------------M---------------M------------"), // 9
	"EuplotidNuclear":                  generateCodonTable("FFLLSSSSYY**CCCWLLLLPPPPHHQQRRRRIIIMTTTTNNKKSSRRVVVVAAAADDEEGGGG", "----------**-----------------------M----------------------------"), // 10
	"BacterialPlastid":                 generateCodonTable("FFLLSSSSYY**CC*WLLLLPPPPHHQQRRRRIIIMTTTTNNKKSSRRVVVVAAAADDEEGGGG", "---M------**--*----M------------MMMM---------------M------------"), // 11
	"ArchaelPlastid":                   generateCodonTable("FFLLSSSSYY**CC*WLLLLPPPPHHQQRRRRIIIMTTTTNNKKSSRRVVVVAAAADDEEGGGG", "---M------**--*----M------------MMMM---------------M------------"), // 11
	"PlantPlastid":                     generateCodonTable("FFLLSSSSYY**CC*WLLLLPPPPHHQQRRRRIIIMTTTTNNKKSSRRVVVVAAAADDEEGGGG", "---M------**--*----M------------MMMM---------------M------------"), // 11
	"AlternativeYeastNuclear":          generateCodonTable("FFLLSSSSYY**CC*WLLLSPPPPHHQQRRRRIIIMTTTTNNKKSSRRVVVVAAAADDEEGGGG", "----------**--*----M---------------M----------------------------"), // 12
	"AscidianMitochondrial":            generateCodonTable("FFLLSSSSYY**CCWWLLLLPPPPHHQQRRRRIIMMTTTTNNKKSSGGVVVVAAAADDEEGGGG", "---M------**----------------------MM---------------M------------"), // 13
	"AlternativeFlatwormMitochondrial": generateCodonTable("FFLLSSSSYYY*CCWWLLLLPPPPHHQQRRRRIIIMTTTTNNNKSSSSVVVVAAAADDEEGGGG", "-----------*-----------------------M----------------------------"), // 14
	"ChlorophyceanMitochondrial":       generateCodonTable("FFLLSSSSYY*LCC*WLLLLPPPPHHQQRRRRIIIMTTTTNNKKSSRRVVVVAAAADDEEGGGG", "----------*---*--------------------M----------------------------"), // 16
	"TrematodeMitochondrial":           generateCodonTable("FFLLSSSSYY**CCWWLLLLPPPPHHQQRRRRIIMMTTTTNNNKSSSSVVVVAAAADDEEGGGG", "----------**-----------------------M---------------M------------"), // 21
	"ScenedesmusObliquusMitochondrial": generateCodonTable("FFLLSS*SYY*LCC*WLLLLPPPPHHQQRRRRIIIMTTTTNNKKSSRRVVVVAAAADDEEGGGG", "------*---*---*--------------------M----------------------------"), // 22
	"ThraustochytriumMitochondrial":    generateCodonTable("FF*LSSSSYY**CC*WLLLLPPPPHHQQRRRRIIIMTTTTNNKKSSRRVVVVAAAADDEEGGGG", "--*-------**--*-----------------M--M---------------M------------"), // 23
	"RhabdopleuridaeMitochondrial":     generateCodonTable("FFLLSSSSYY**CCWWLLLLPPPPHHQQRRRRIIIMTTTTNNKKSSSKVVVVAAAADDEEGGGG", "---M------**-------M---------------M---------------M------------"), // 24
	"CandidateDivisionSR1":             generateCodonTable("FFLLSSSSYY**CCGWLLLLPPPPHHQQRRRRIIIMTTTTNNKKSSRRVVVVAAAADDEEGGGG", "---M------**-----------------------M---------------M------------"), // 25
	"Gracilibacteria":                  generateCodonTable("FFLLSSSSYY**CCGWLLLLPPPPHHQQRRRRIIIMTTTTNNKKSSRRVVVVAAAADDEEGGGG", "---M------**-----------------------M---------------M------------"), // 25
	"PachysolenTannophilusNuclear":     generateCodonTable("FFLLSSSSYY**CC*WLLLAPPPPHHQQRRRRIIIMTTTTNNKKSSRRVVVVAAAADDEEGGGG", "----------**--*----M---------------M----------------------------"), // 26
	"KaryorelictNuclear":               generateCodonTable("FFLLSSSSYYQQCCWWLLLLPPPPHHQQRRRRIIIMTTTTNNKKSSRRVVVVAAAADDEEGGGG", "--------------*--------------------M----------------------------"), // 27
	"CondylostomaNuclear":              generateCodonTable("FFLLSSSSYYQQCCWWLLLLPPPPHHQQRRRRIIIMTTTTNNKKSSRRVVVVAAAADDEEGGGG", "----------**--*--------------------M----------------------------"), // 28
	"MesodiniumNuclear":                generateCodonTable("FFLLSSSSYYYYCC*WLLLLPPPPHHQQRRRRIIIMTTTTNNKKSSRRVVVVAAAADDEEGGGG", "--------------*--------------------M----------------------------"), // 29
	"PeritrichNuclear":                 generateCodonTable("FFLLSSSSYYEECC*WLLLLPPPPHHQQRRRRIIIMTTTTNNKKSSRRVVVVAAAADDEEGGGG", "--------------*--------------------M----------------------------"), // 30
	"BlastocrithidiaNuclear":           generateCodonTable("FFLLSSSSYYEECCWWLLLLPPPPHHQQRRRRIIIMTTTTNNKKSSRRVVVVAAAADDEEGGGG", "----------**-----------------------M----------------------------"), // 31
	"CephalodiscidaeMitochondrial":     generateCodonTable("FFLLSSSSYYY*CCWWLLLLPPPPHHQQRRRRIIIMTTTTNNKKSSSKVVVVAAAADDEEGGGG", "---M-------*-------M---------------M---------------M------------")} // 33

/******************************************************************************
Nov, 20, 2020

Codon table JSON stuff begins here.

In 2007, a Japanese group made a codon usage database based off of the current
iteration of GenBank at the time. It became pretty much the #1 place to get
codon tables for the last 13 years (https://www.kazusa.or.jp/codon/).

Here is an example of how they are usually stored:

(fields: [triplet] [frequency: per thousand] ([number]))
```
UUU 17.6(714298)  UCU 15.2(618711)  UAU 12.2(495699)  UGU 10.6(430311)
UUC 20.3(824692)  UCC 17.7(718892)  UAC 15.3(622407)  UGC 12.6(513028)
UUA  7.7(311881)  UCA 12.2(496448)  UAA  1.0( 40285)  UGA  1.6( 63237)
UUG 12.9(525688)  UCG  4.4(179419)  UAG  0.8( 32109)  UGG 13.2(535595)

CUU 13.2(536515)  CCU 17.5(713233)  CAU 10.9(441711)  CGU  4.5(184609)
CUC 19.6(796638)  CCC 19.8(804620)  CAC 15.1(613713)  CGC 10.4(423516)
CUA  7.2(290751)  CCA 16.9(688038)  CAA 12.3(501911)  CGA  6.2(250760)
CUG 39.6(1611801)  CCG  6.9(281570)  CAG 34.2(1391973)  CGG 11.4(464485)

AUU 16.0(650473)  ACU 13.1(533609)  AAU 17.0(689701)  AGU 12.1(493429)
AUC 20.8(846466)  ACC 18.9(768147)  AAC 19.1(776603)  AGC 19.5(791383)
AUA  7.5(304565)  ACA 15.1(614523)  AAA 24.4(993621)  AGA 12.2(494682)
AUG 22.0(896005)  ACG  6.1(246105)  AAG 31.9(1295568)  AGG 12.0(486463)

GUU 11.0(448607)  GCU 18.4(750096)  GAU 21.8(885429)  GGU 10.8(437126)
GUC 14.5(588138)  GCC 27.7(1127679)  GAC 25.1(1020595)  GGC 22.2(903565)
GUA  7.1(287712)  GCA 15.8(643471)  GAA 29.0(1177632)  GGA 16.5(669873)
GUG 28.1(1143534)  GCG  7.4(299495)  GAG 39.6(1609975)  GGG 16.5(669768)
```

You'll notice a couple of things here - Namely, this format isn't very
amenable to scripting (non-standardized IO format), and that the table
data (What is the amino acid to codon pairing?) has to be stored else-
where.

The database hasn't been updated for 13 years. The format isn't nice
for automation or for bulk analysis. We can do better. Poly's codonTable
format is a basic JSON file that can be used in different programs, and
since we have a nice GenBank parser, we can continuously run codon table
analysis on the most up-to-date GenBank files.

I just bought codontable.com and codontables.com, so hopefully we can
set up a webservice that is better than https://www.kazusa.or.jp/codon/

Also, I need codon tables in JSON for the codon optimizer app. That is
the real reason I'm doing this now.

Jolly Good!
Keoni

PS: On it @Tim, publishing those JSON representations. Woohoo!
******************************************************************************/

// ParseCodonJSON parses a CodonTable JSON file.
func ParseCodonJSON(file []byte) CodonTable {
	var codontable CodonTable
	_ = json.Unmarshal([]byte(file), &codontable)
	return codontable
}

// ReadCodonJSON reads a CodonTable JSON file.
func ReadCodonJSON(path string) CodonTable {
	file, err := ioutil.ReadFile(path)
	if err != nil {
		// return 0, fmt.Errorf("Failed to open file %s for unpack: %s", gzFilePath, err)
	}
	codontable := ParseCodonJSON(file)
	return codontable
}

// WriteCodonJSON writes a CodonTable struct out to JSON.
func WriteCodonJSON(codontable CodonTable, path string) {
	file, _ := json.MarshalIndent(codontable, "", " ")
	_ = ioutil.WriteFile(path, file, 0644)
}

/******************************************************************************
<<<<<<< HEAD
Dec, 9, 2020

Synthesis fixing stuff begins here.

Codon optimization is not good enough for synthetic DNA - there are certain
elements that synthesis doesn't really work for. For example, long homopolymers
will nearly always need removal in order to synthesize a gene efficiently.

Poly codon optimization + synthesis fixing is meant to be as efficient yet
accurate as possible.

# How do we do it?

From experience using Twist, there are a couple of major elements to fix:

1. Global GC content
2. ~50bp GC hotspots
3. Homopolymers
4. K-mer repeats
5. Various banned restriction enzyme sites

To implement this functionality, I imagine each major element will have a function
that takes in a sequence and returns 2 integers and either "GC", "AT", or "NA". The
2 integers are start and end positions of problematic sequences, and the "GC"/"AT"
are for if the sequence needs to be biased in a particular direction (we call this
the change type).

If there are two elements that have an overlap (for example, a high "GC" region
with a restriction enzyme site), fixing the outer element is tabled until the next
round of fixes. However, the nearest outer element change type will be inherited for
biased stochastic selection of a new codon. With the example of high "GC" and an
internal restriction enzyme site, the internal restriction enzyme will be changed
with an AT bias if possible.

Once all change sites are identified, changes are implemented across the entire
sequence. If any given change causes a problem which is *smaller* than the change,
that change is reverted, the entire context of the problematic region is noted, and
a change at a different position is attempted, until there is a change that fixes
the original problem and does not cause a problem which is *smaller* than that change.

The procedure above is repeated up the chain until all problems are resolved. If a problem
cannot be resolved, this is noted in the output, but it is not an error - "It is possible to
commit no mistakes and still lose. That is not a weakness. That is life."

[Removed notes about backtracking. It's hard and I don't really want to implement it right now]

Although there is lots of recursion and rechecking, I roughly estimate only 1~2 rounds will be
necessary for ~95% of sequences, which should be rather fast.

# Anything else?

This functionality should be fundamentally valuable to companies and labs. We will also
be able to improve the functionality of these fixes as we collect more data, or even
have company-by-company recommendations on things to fix. Hopefully by working in the
open, we can improve codon optimization and usage in a transparent way. One day,
this will enable us to be far better at expressing proteins at certain levels within
cells. That is the dream - working in the open will enable us to be far better at
engineering life.

Information wants to be free,

Keoni Gandall







This is Keoni coming back after a few months. Let me re-explain what this code will do.

1 First, we generate an in-memory SQLite DB. This database lets us do relational queries
  on important parts of our sequence that would be difficult to write in Golang
2 Next, we use the inputed functions to look for problematic regions (problematicRegion).
  Each problematicRegion has a list of suggested fixes (suggestedFixes) that, if fixed up,
  should resolve the problematicRegion.
3 Once we have the list of problematicRegions + suggestedFixes, we sort the suggestedFixes by
  the estimated amount of changes needed to fix that region.
3a The suggestedFix with the smallest quantity of changes necessary to fix the problem is then
   fixed in sequence space.
3b The specific codon that is changed to fix a problem is first sorted by if it has been used already.
   For example, if one codon has already been switched around, the system will avoid changing it
   again unless absolutely necessary.
3c Codons are then sorted to move towards optimal codons. For example, if one codon can be changed from
   a fairly rare codon to the most common codon for that amino acid, it will be chosen to be changed over
   a codon who is already fairly optimal.
4. All problematicRegions *without overlaps* are repeated with [GOTO 3] in order of quantity of changes
5. After all independent problematicRegions have been checked, repeat search with [GOTO 2]
6. If we end up with a sequence without any problematicRegions, we return the sequence!



******************************************************************************/

type DnaSuggestion struct {
	Start          int    `db:"start"`
	End            int    `db:"end"`
	Bias           string `db:"bias"`
	QuantityFixes  int    `db:"quantityfixes"`
	SuggestionType string `db:"suggestiontype"`
}

func FindBsaI(sequence string, c chan DnaSuggestion, wg *sync.WaitGroup) {
	defer wg.Done()

	re := regexp.MustCompile(`GGTCTC`)
	locs := re.FindAllStringIndex(sequence, -1)
	for _, loc := range locs {
		position := loc[0] / 3
		leftover := loc[0] % 3
		switch {
		case leftover == 0:
			c <- DnaSuggestion{position, (loc[1] / 3), "NA", 1, "BsaI removal"}
		case leftover != 0:
			c <- DnaSuggestion{position - 1, (loc[1] / 3) - 1, "NA", 1, "BsaI removal"}
		}
	}
}

func findProblems(sequence string, problematicSequenceFuncs []func(string, chan DnaSuggestion, *sync.WaitGroup)) []DnaSuggestion {
	// Run functions to get suggestions
	suggestions := make(chan DnaSuggestion, 100)
	var wg sync.WaitGroup
	for _, f := range problematicSequenceFuncs {
		wg.Add(1)
		go f(sequence, suggestions, &wg)
	}
	wg.Wait()

	var suggestionsList []DnaSuggestion
	for suggestion := range suggestions {
		suggestionsList = append(suggestionsList, suggestion)
	}
	return suggestionsList
}

func FixCds(sequence string, protectedPositions []int, codontable CodonTable, problematicSequenceFuncs []func(string, chan DnaSuggestion, *sync.WaitGroup)) (string, error) {
	var db *sqlx.DB
	db = sqlx.MustConnect("sqlite3", ":memory:")
	createMemoryDbSql := `
	CREATE TABLE codon (
		codon TEXT PRIMARY KEY,
		aa TEXT
	);

	CREATE TABLE seq (
		pos INT PRIMARY KEY,
		protected BOOL DEFAULT false
	);

	CREATE TABLE history (
		pos INT REFERENCES seq(pos),
		codon TEXT NOT NULL REFERNECES codon(codon),
		step INT
	);

	-- Weights are set on a per position basis for codon harmonization at a later point
	CREATE TABLE weights (
		pos INT REFERENCES seq(pos),
		codon TEXT NOT NULL REFERENCES codon(codon),
		weight INT
	);

	CREATE TABLE codonbias (
		fromcodon TEXT REFERENCES codon(codon),
		tocodon TEXT REFERENCES codon(codon),
		gcbias string
	);

	CREATE TABLE suggestedFix (
		id INT PRIMARY KEY,
		step INT,
		start INT REFERENCES seq(pos),
		end INT REFERENCES seq(pos),
		gcbias string,
		quantityfixes INT,
		suggestiontype TEXT
	);
`
	db.MustExec(createMemoryDbSql)
	// Insert codons
	weightTable := make(map[string]int)
	codonInsert := `INSERT INTO codon(codon, aa) VALUES (?, ?)`
	for _, aminoAcid := range codontable.AminoAcids {
		for _, codon := range aminoAcid.Codons {
			db.MustExec(codonInsert, codon.Triplet, aminoAcid.Letter)
			weightTable[codon.Triplet] = codon.Weight

			codonBias := strings.Count(codon.Triplet, "G") + strings.Count(codon.Triplet, "C")
			for _, toCodon := range aminoAcid.Codons {
				toCodonBias := strings.Count(toCodon.Triplet, "G") + strings.Count(toCodon.Triplet, "C")
				switch {
				case codonBias == toCodonBias:
					db.MustExec(`INSERT INTO codonbias(fromcodon, tocodon, gcbias) VALUES (?, ?, ?)`, codon.Triplet, toCodon.Triplet, "NA")
				case codonBias > toCodonBias:
					db.MustExec(`INSERT INTO codonbias(fromcodon, tocodon, gcbias) VALUES (?, ?, ?)`, codon.Triplet, toCodon.Triplet, "AT")
				case codonBias < toCodonBias:
					db.MustExec(`INSERT INTO codonbias(fromcodon, tocodon, gcbias) VALUES (?, ?, ?)`, codon.Triplet, toCodon.Triplet, "GC")
				}
			}
		}
	}

	// Insert seq and history
	pos := 1
	var protected bool
	for i := 0; i < len(sequence)-3; i = i + 3 {
		codon := sequence[i : i+3]
		protected = false
		for _, protectedPosition := range protectedPositions {
			if protectedPosition == i {
				protected = true
			}
		}
		db.MustExec(`INSERT INTO seq(pos, protected) VALUES (?, ?)`, pos, protected)
		db.MustExec(`INSERT INTO history(pos, codon, step) VALUES (?, ?, 0)`, pos, codon)
		db.MustExec(`INSERT INTO weights(pos, codon, weight) VALUES (?,?,?)`, pos, codon, weightTable[codon])
	}

	// For a maximum of 1000 iterations, see if we can do better
	for i := 1; i < 1000; i++ {
		suggestions := findProblems(sequence, problematicSequenceFuncs)
		// If there are no suggestions, break the iteration!
		if len(suggestions) == 0 {
			break
		}
		for suggestionIndex, suggestion := range suggestions {
			// First, let's insert the suggestions that we found using our problematicSequenceFuncs
			db.MustExec(`INSERT INTO suggestedfix(step, start, end, gcbias, quantityfixes) VALUES (?, ?, ?, ?, ?)`, i, suggestion.Start, suggestion.End, suggestion.Bias, suggestion.QuantityFixes)

			// Second, lets look for if there are any overlapping suggestions. This is equivalent to a spot where we can "kill two birds with one stone"
			// TODO: make this into a function so you can get overlapping overlaps (for when 3 problems are overlapped on top of each other)
			for secondSuggestionIndex, secondSuggestion := range suggestions {
				if suggestionIndex != secondSuggestionIndex {
					// makeRange is a helper function that will allow us to generate lists for intersection
					makeRange := func(min, max int) []int {
						a := make([]int, max-min+1)
						for i := range a {
							a[i] = min + i
						}
						return a
					}

					// The overlapping regions would need to have the same bias applied to them. So we check first if they have no preference or the same bias
					if (suggestion.Bias == "NA") || (secondSuggestion.Bias == "NA") || (suggestion.Bias == secondSuggestion.Bias) {
						// Each suggestion will have a start and end. If we take the intersection of the numbers between the start and the end of both suggestions,
						// we should be able to find a region where an edit would affect both suggested changes.
						overlap := intersect.Sorted(makeRange(suggestion.Start, suggestion.End), makeRange(secondSuggestion.Start, secondSuggestion.End)).([]int)
						if len(overlap) != 0 {
							// Each overlap that is successfully found will be inserted as a suggestedfix. First, we need to find its bias
							var overlapBias string
							if suggestion.Bias == "NA" {
								overlapBias = secondSuggestion.Bias
							} else {
								overlapBias = suggestion.Bias
							}

							// Each overlap will have a number of fixes that need to be hit to fix the outer objects
							var overlapQuantityFixes int
							if suggestion.QuantityFixes >= secondSuggestion.QuantityFixes {
								overlapQuantityFixes = suggestion.QuantityFixes
							} else {
								overlapQuantityFixes = secondSuggestion.QuantityFixes
							}

							// There can't be more desired fixes than there are positions
							if overlapQuantityFixes > len(overlap) {
								overlapQuantityFixes = len(overlap)
							}

							// Lets check if there is already an overlap at this position during this step
							var id int
							err := db.Get(&id, `SELECT id FROM suggestedfix WHERE step = ? AND start = ? AND end = ? AND suggestiontype = "overlap"`, i, overlap[0], overlap[len(overlap)-1])
							// If err is not nil, then we couldn't scan a single instance of the above query
							if err != nil {
								db.MustExec(`INSERT INTO suggestedfix(step, start, end, gcbias, quantityfixes, suggestiontype) VALUES (?, ?, ?, ?, ?, "overlap")`, i, overlap[0], overlap[len(overlap)-1], overlapBias, overlapQuantityFixes)
							}

						}
					}
				}
			}
		}

		// The following statements are the magic sauce that makes this all worthwhile.
		// Parameters: step, gcbias, start, end, quantityfix
		sqlFix := `INSERT INTO history (codon, pos, step) SELECT t.codon, t.pos, ? FROM (
				SELECT w.codon, w.pos 
				FROM seq AS s 
					JOIN history AS h ON h.pos = s.pos 
					JOIN weights AS w ON w.pos = s.pos 
					JOIN codon AS c ON h.codon = c.codon 
					JOIN codonbias AS cb ON cb.fromcodon = c.codon 
				WHERE cb.gbias = ?
					AND s.pos >= ?
					AND s.pos <= ?
					AND w.codon != h.codon 
					AND s.protected = false
				ORDER BY w.weight
			) AS t
			GROUP BY t.pos
			LIMIT ?;`

		// During this step, first see if there are any overlapping suggestedfixes
		var overlapSuggestions []DnaSuggestion
		db.Select(&overlapSuggestions, `SELECT * FROM suggestedfix WHERE suggestiontype = "overlap" AND step = ?`, i)
		// If there are overlapping suggestedfixes, fix those and iterate along
		if len(overlapSuggestions) > 0 {
			for _, overlapSuggestion := range overlapSuggestions {
				db.MustExec(sqlFix, i, overlapSuggestion.Bias, overlapSuggestion.Start, overlapSuggestion.End, overlapSuggestion.QuantityFixes)
			}
		} else { // If there aren't any overlapping suggestedfixes, fix the the remaining independent suggestedfixes
			var independentSuggestions []DnaSuggestion
			db.Select(&independentSuggestions, `SELECT * FROM suggestedfix WHERE step = ?`, i)
			for _, independentSuggestion := range independentSuggestions {
				db.MustExec(sqlFix, i, independentSuggestion.Bias, independentSuggestion.Start, independentSuggestion.End, independentSuggestion.QuantityFixes)
			}
		}
	}
	var codons []string
	db.Select(&codons, `SELECT codon FROM history GROUP BY pos ORDER BY (pos, step)`)
	finalSeq := strings.Join(codons, "")
	return finalSeq, nil
=======
Dec, 17, 2020

Compromise + Add codon table stuff begins here


== Compromise tables ==
Basically, I want to codon optimize a protein for two or more organisms.
In order to do that, I need to be able to generate a codon table that
is a compromise between the codon tables between two different organisms.

The method is fairly simple: standardize codon counts so the weights are
equal between both organisms, then add them together. In addition, have
a variable percentage for removing rare codons (this makes compromise
tables lossy).

Simple code, but very powerful if it can be used to encode genes for
multiple organisms.

== Add tables ==
Some organisms have multiple chromosomes. We need to add em all up
to get an accurate codon table (different than compromise tables,
since these are all already balanced).

Godspeed,

Keoni
******************************************************************************/

// CompromiseCodonTable takes 2 CodonTables and makes a new CodonTable
// that is an equal compromise between the two tables.
func CompromiseCodonTable(firstCodonTable CodonTable, secondCodonTable CodonTable, cutOff float64) (CodonTable, error) {
	// Initialize output CodonTable, c
	var c CodonTable
	// Check if cutOff is too high or low (this is converted to a percent)
	if cutOff < 0 {
		return c, errors.New("Cut off too low. Cannot be less than 0 or greater than 1")
	}
	if cutOff > 1 {
		return c, errors.New("Cut off too high. Cannot be greater than 1")
	}

	// Take start and stop strings from first table
	// and use them as start + stops in final CodonTable
	c.StartCodons = firstCodonTable.StartCodons
	c.StopCodons = firstCodonTable.StopCodons

	// Initialize the finalAminoAcid list for the output CodonTable
	var finalAminoAcids []AminoAcid

	// Loop over all AminoAcids represented in the first CodonTable
	for _, firstAa := range firstCodonTable.AminoAcids {
		var firstTriplets []string
		var firstWeights []int
		var firstTotal int

		var secondTriplets []string
		var secondWeights []int
		var secondTotal int
		// For each amino acid in firstCodonTable, get list of all codons, and append triplets
		// and weights to a list
		for _, firstCodon := range firstAa.Codons {
			firstTriplets = append(firstTriplets, firstCodon.Triplet)
			firstWeights = append(firstWeights, firstCodon.Weight)
			firstTotal = firstTotal + firstCodon.Weight
			for _, secondAa := range secondCodonTable.AminoAcids {
				if secondAa.Letter == firstAa.Letter {
					for _, secondCodon := range secondAa.Codons {
						// For each codon from firstCodonTable, get the
						// corresponding triplet and weight from secondCodonTable
						if secondCodon.Triplet == firstCodon.Triplet {
							secondTriplets = append(secondTriplets, secondCodon.Triplet)
							secondWeights = append(secondWeights, secondCodon.Weight)
							secondTotal = secondTotal + secondCodon.Weight
						}
					}
				}
			}
		}

		var finalTriplets []string
		var finalWeights []int
		cutOffWeight := int(10000 * cutOff)

		// For each of the Triplets in the amino acid, output a triplet weight
		// for the first and second triplet, which is the percentage of Triplets
		// coding for that amino acid multiplied by 10,000
		for i, firstTriplet := range firstTriplets {
			finalTriplets = append(finalTriplets, firstTriplet)
			firstTripletWeight := int((float64(firstWeights[i]) / float64(firstTotal)) * 10000)
			secondTripletWeight := int((float64(secondWeights[i]) / float64(secondTotal)) * 10000)
			// If the triplet is less than the cutoff weight in either the first or second table,
			// set its weight to zero. Otherwise, append the average of the first and second weight
			// to final weights
			if (firstTripletWeight < cutOffWeight) || (secondTripletWeight < cutOffWeight) {
				finalWeights = append(finalWeights, 0)
			} else {
				finalWeights = append(finalWeights, int((float64(firstTripletWeight)+float64(secondTripletWeight))/2))
			}
		}
		// From those final weights and final triplets, build a list of Codons
		var finalCodons []Codon
		for i, finalTriplet := range finalTriplets {
			finalCodons = append(finalCodons, Codon{finalTriplet, finalWeights[i]})
		}

		// Append list of Codons to finalAminoAcids
		finalAminoAcids = append(finalAminoAcids, AminoAcid{firstAa.Letter, finalCodons})
	}
	c.AminoAcids = finalAminoAcids
	return c, nil
}

// AddCodonTable takes 2 CodonTables and adds them together to create
// a new CodonTable.
func AddCodonTable(firstCodonTable CodonTable, secondCodonTable CodonTable) CodonTable {
	var c CodonTable

	// Take start and stop strings from first table
	c.StartCodons = firstCodonTable.StartCodons
	c.StopCodons = firstCodonTable.StopCodons

	// Add up codons
	var finalAminoAcids []AminoAcid
	for _, firstAa := range firstCodonTable.AminoAcids {
		var finalCodons []Codon
		for _, firstCodon := range firstAa.Codons {
			for _, secondAa := range secondCodonTable.AminoAcids {
				for _, secondCodon := range secondAa.Codons {
					if firstCodon.Triplet == secondCodon.Triplet {
						finalCodons = append(finalCodons, Codon{firstCodon.Triplet, firstCodon.Weight + secondCodon.Weight})
					}
				}
			}
		}
		finalAminoAcids = append(finalAminoAcids, AminoAcid{firstAa.Letter, finalCodons})
	}
	c.AminoAcids = finalAminoAcids
	return c
>>>>>>> acfec4ad
}<|MERGE_RESOLUTION|>--- conflicted
+++ resolved
@@ -1,12 +1,10 @@
 package poly
 
 import (
-<<<<<<< HEAD
 	"github.com/jmoiron/sqlx"
 	"github.com/juliangruber/go-intersect"
-=======
 	"errors"
->>>>>>> acfec4ad
+
 	"math/rand"
 	"regexp"
 	"strings"
@@ -445,331 +443,6 @@
 }
 
 /******************************************************************************
-<<<<<<< HEAD
-Dec, 9, 2020
-
-Synthesis fixing stuff begins here.
-
-Codon optimization is not good enough for synthetic DNA - there are certain
-elements that synthesis doesn't really work for. For example, long homopolymers
-will nearly always need removal in order to synthesize a gene efficiently.
-
-Poly codon optimization + synthesis fixing is meant to be as efficient yet
-accurate as possible.
-
-# How do we do it?
-
-From experience using Twist, there are a couple of major elements to fix:
-
-1. Global GC content
-2. ~50bp GC hotspots
-3. Homopolymers
-4. K-mer repeats
-5. Various banned restriction enzyme sites
-
-To implement this functionality, I imagine each major element will have a function
-that takes in a sequence and returns 2 integers and either "GC", "AT", or "NA". The
-2 integers are start and end positions of problematic sequences, and the "GC"/"AT"
-are for if the sequence needs to be biased in a particular direction (we call this
-the change type).
-
-If there are two elements that have an overlap (for example, a high "GC" region
-with a restriction enzyme site), fixing the outer element is tabled until the next
-round of fixes. However, the nearest outer element change type will be inherited for
-biased stochastic selection of a new codon. With the example of high "GC" and an
-internal restriction enzyme site, the internal restriction enzyme will be changed
-with an AT bias if possible.
-
-Once all change sites are identified, changes are implemented across the entire
-sequence. If any given change causes a problem which is *smaller* than the change,
-that change is reverted, the entire context of the problematic region is noted, and
-a change at a different position is attempted, until there is a change that fixes
-the original problem and does not cause a problem which is *smaller* than that change.
-
-The procedure above is repeated up the chain until all problems are resolved. If a problem
-cannot be resolved, this is noted in the output, but it is not an error - "It is possible to
-commit no mistakes and still lose. That is not a weakness. That is life."
-
-[Removed notes about backtracking. It's hard and I don't really want to implement it right now]
-
-Although there is lots of recursion and rechecking, I roughly estimate only 1~2 rounds will be
-necessary for ~95% of sequences, which should be rather fast.
-
-# Anything else?
-
-This functionality should be fundamentally valuable to companies and labs. We will also
-be able to improve the functionality of these fixes as we collect more data, or even
-have company-by-company recommendations on things to fix. Hopefully by working in the
-open, we can improve codon optimization and usage in a transparent way. One day,
-this will enable us to be far better at expressing proteins at certain levels within
-cells. That is the dream - working in the open will enable us to be far better at
-engineering life.
-
-Information wants to be free,
-
-Keoni Gandall
-
-
-
-
-
-
-
-This is Keoni coming back after a few months. Let me re-explain what this code will do.
-
-1 First, we generate an in-memory SQLite DB. This database lets us do relational queries
-  on important parts of our sequence that would be difficult to write in Golang
-2 Next, we use the inputed functions to look for problematic regions (problematicRegion).
-  Each problematicRegion has a list of suggested fixes (suggestedFixes) that, if fixed up,
-  should resolve the problematicRegion.
-3 Once we have the list of problematicRegions + suggestedFixes, we sort the suggestedFixes by
-  the estimated amount of changes needed to fix that region.
-3a The suggestedFix with the smallest quantity of changes necessary to fix the problem is then
-   fixed in sequence space.
-3b The specific codon that is changed to fix a problem is first sorted by if it has been used already.
-   For example, if one codon has already been switched around, the system will avoid changing it
-   again unless absolutely necessary.
-3c Codons are then sorted to move towards optimal codons. For example, if one codon can be changed from
-   a fairly rare codon to the most common codon for that amino acid, it will be chosen to be changed over
-   a codon who is already fairly optimal.
-4. All problematicRegions *without overlaps* are repeated with [GOTO 3] in order of quantity of changes
-5. After all independent problematicRegions have been checked, repeat search with [GOTO 2]
-6. If we end up with a sequence without any problematicRegions, we return the sequence!
-
-
-
-******************************************************************************/
-
-type DnaSuggestion struct {
-	Start          int    `db:"start"`
-	End            int    `db:"end"`
-	Bias           string `db:"bias"`
-	QuantityFixes  int    `db:"quantityfixes"`
-	SuggestionType string `db:"suggestiontype"`
-}
-
-func FindBsaI(sequence string, c chan DnaSuggestion, wg *sync.WaitGroup) {
-	defer wg.Done()
-
-	re := regexp.MustCompile(`GGTCTC`)
-	locs := re.FindAllStringIndex(sequence, -1)
-	for _, loc := range locs {
-		position := loc[0] / 3
-		leftover := loc[0] % 3
-		switch {
-		case leftover == 0:
-			c <- DnaSuggestion{position, (loc[1] / 3), "NA", 1, "BsaI removal"}
-		case leftover != 0:
-			c <- DnaSuggestion{position - 1, (loc[1] / 3) - 1, "NA", 1, "BsaI removal"}
-		}
-	}
-}
-
-func findProblems(sequence string, problematicSequenceFuncs []func(string, chan DnaSuggestion, *sync.WaitGroup)) []DnaSuggestion {
-	// Run functions to get suggestions
-	suggestions := make(chan DnaSuggestion, 100)
-	var wg sync.WaitGroup
-	for _, f := range problematicSequenceFuncs {
-		wg.Add(1)
-		go f(sequence, suggestions, &wg)
-	}
-	wg.Wait()
-
-	var suggestionsList []DnaSuggestion
-	for suggestion := range suggestions {
-		suggestionsList = append(suggestionsList, suggestion)
-	}
-	return suggestionsList
-}
-
-func FixCds(sequence string, protectedPositions []int, codontable CodonTable, problematicSequenceFuncs []func(string, chan DnaSuggestion, *sync.WaitGroup)) (string, error) {
-	var db *sqlx.DB
-	db = sqlx.MustConnect("sqlite3", ":memory:")
-	createMemoryDbSql := `
-	CREATE TABLE codon (
-		codon TEXT PRIMARY KEY,
-		aa TEXT
-	);
-
-	CREATE TABLE seq (
-		pos INT PRIMARY KEY,
-		protected BOOL DEFAULT false
-	);
-
-	CREATE TABLE history (
-		pos INT REFERENCES seq(pos),
-		codon TEXT NOT NULL REFERNECES codon(codon),
-		step INT
-	);
-
-	-- Weights are set on a per position basis for codon harmonization at a later point
-	CREATE TABLE weights (
-		pos INT REFERENCES seq(pos),
-		codon TEXT NOT NULL REFERENCES codon(codon),
-		weight INT
-	);
-
-	CREATE TABLE codonbias (
-		fromcodon TEXT REFERENCES codon(codon),
-		tocodon TEXT REFERENCES codon(codon),
-		gcbias string
-	);
-
-	CREATE TABLE suggestedFix (
-		id INT PRIMARY KEY,
-		step INT,
-		start INT REFERENCES seq(pos),
-		end INT REFERENCES seq(pos),
-		gcbias string,
-		quantityfixes INT,
-		suggestiontype TEXT
-	);
-`
-	db.MustExec(createMemoryDbSql)
-	// Insert codons
-	weightTable := make(map[string]int)
-	codonInsert := `INSERT INTO codon(codon, aa) VALUES (?, ?)`
-	for _, aminoAcid := range codontable.AminoAcids {
-		for _, codon := range aminoAcid.Codons {
-			db.MustExec(codonInsert, codon.Triplet, aminoAcid.Letter)
-			weightTable[codon.Triplet] = codon.Weight
-
-			codonBias := strings.Count(codon.Triplet, "G") + strings.Count(codon.Triplet, "C")
-			for _, toCodon := range aminoAcid.Codons {
-				toCodonBias := strings.Count(toCodon.Triplet, "G") + strings.Count(toCodon.Triplet, "C")
-				switch {
-				case codonBias == toCodonBias:
-					db.MustExec(`INSERT INTO codonbias(fromcodon, tocodon, gcbias) VALUES (?, ?, ?)`, codon.Triplet, toCodon.Triplet, "NA")
-				case codonBias > toCodonBias:
-					db.MustExec(`INSERT INTO codonbias(fromcodon, tocodon, gcbias) VALUES (?, ?, ?)`, codon.Triplet, toCodon.Triplet, "AT")
-				case codonBias < toCodonBias:
-					db.MustExec(`INSERT INTO codonbias(fromcodon, tocodon, gcbias) VALUES (?, ?, ?)`, codon.Triplet, toCodon.Triplet, "GC")
-				}
-			}
-		}
-	}
-
-	// Insert seq and history
-	pos := 1
-	var protected bool
-	for i := 0; i < len(sequence)-3; i = i + 3 {
-		codon := sequence[i : i+3]
-		protected = false
-		for _, protectedPosition := range protectedPositions {
-			if protectedPosition == i {
-				protected = true
-			}
-		}
-		db.MustExec(`INSERT INTO seq(pos, protected) VALUES (?, ?)`, pos, protected)
-		db.MustExec(`INSERT INTO history(pos, codon, step) VALUES (?, ?, 0)`, pos, codon)
-		db.MustExec(`INSERT INTO weights(pos, codon, weight) VALUES (?,?,?)`, pos, codon, weightTable[codon])
-	}
-
-	// For a maximum of 1000 iterations, see if we can do better
-	for i := 1; i < 1000; i++ {
-		suggestions := findProblems(sequence, problematicSequenceFuncs)
-		// If there are no suggestions, break the iteration!
-		if len(suggestions) == 0 {
-			break
-		}
-		for suggestionIndex, suggestion := range suggestions {
-			// First, let's insert the suggestions that we found using our problematicSequenceFuncs
-			db.MustExec(`INSERT INTO suggestedfix(step, start, end, gcbias, quantityfixes) VALUES (?, ?, ?, ?, ?)`, i, suggestion.Start, suggestion.End, suggestion.Bias, suggestion.QuantityFixes)
-
-			// Second, lets look for if there are any overlapping suggestions. This is equivalent to a spot where we can "kill two birds with one stone"
-			// TODO: make this into a function so you can get overlapping overlaps (for when 3 problems are overlapped on top of each other)
-			for secondSuggestionIndex, secondSuggestion := range suggestions {
-				if suggestionIndex != secondSuggestionIndex {
-					// makeRange is a helper function that will allow us to generate lists for intersection
-					makeRange := func(min, max int) []int {
-						a := make([]int, max-min+1)
-						for i := range a {
-							a[i] = min + i
-						}
-						return a
-					}
-
-					// The overlapping regions would need to have the same bias applied to them. So we check first if they have no preference or the same bias
-					if (suggestion.Bias == "NA") || (secondSuggestion.Bias == "NA") || (suggestion.Bias == secondSuggestion.Bias) {
-						// Each suggestion will have a start and end. If we take the intersection of the numbers between the start and the end of both suggestions,
-						// we should be able to find a region where an edit would affect both suggested changes.
-						overlap := intersect.Sorted(makeRange(suggestion.Start, suggestion.End), makeRange(secondSuggestion.Start, secondSuggestion.End)).([]int)
-						if len(overlap) != 0 {
-							// Each overlap that is successfully found will be inserted as a suggestedfix. First, we need to find its bias
-							var overlapBias string
-							if suggestion.Bias == "NA" {
-								overlapBias = secondSuggestion.Bias
-							} else {
-								overlapBias = suggestion.Bias
-							}
-
-							// Each overlap will have a number of fixes that need to be hit to fix the outer objects
-							var overlapQuantityFixes int
-							if suggestion.QuantityFixes >= secondSuggestion.QuantityFixes {
-								overlapQuantityFixes = suggestion.QuantityFixes
-							} else {
-								overlapQuantityFixes = secondSuggestion.QuantityFixes
-							}
-
-							// There can't be more desired fixes than there are positions
-							if overlapQuantityFixes > len(overlap) {
-								overlapQuantityFixes = len(overlap)
-							}
-
-							// Lets check if there is already an overlap at this position during this step
-							var id int
-							err := db.Get(&id, `SELECT id FROM suggestedfix WHERE step = ? AND start = ? AND end = ? AND suggestiontype = "overlap"`, i, overlap[0], overlap[len(overlap)-1])
-							// If err is not nil, then we couldn't scan a single instance of the above query
-							if err != nil {
-								db.MustExec(`INSERT INTO suggestedfix(step, start, end, gcbias, quantityfixes, suggestiontype) VALUES (?, ?, ?, ?, ?, "overlap")`, i, overlap[0], overlap[len(overlap)-1], overlapBias, overlapQuantityFixes)
-							}
-
-						}
-					}
-				}
-			}
-		}
-
-		// The following statements are the magic sauce that makes this all worthwhile.
-		// Parameters: step, gcbias, start, end, quantityfix
-		sqlFix := `INSERT INTO history (codon, pos, step) SELECT t.codon, t.pos, ? FROM (
-				SELECT w.codon, w.pos 
-				FROM seq AS s 
-					JOIN history AS h ON h.pos = s.pos 
-					JOIN weights AS w ON w.pos = s.pos 
-					JOIN codon AS c ON h.codon = c.codon 
-					JOIN codonbias AS cb ON cb.fromcodon = c.codon 
-				WHERE cb.gbias = ?
-					AND s.pos >= ?
-					AND s.pos <= ?
-					AND w.codon != h.codon 
-					AND s.protected = false
-				ORDER BY w.weight
-			) AS t
-			GROUP BY t.pos
-			LIMIT ?;`
-
-		// During this step, first see if there are any overlapping suggestedfixes
-		var overlapSuggestions []DnaSuggestion
-		db.Select(&overlapSuggestions, `SELECT * FROM suggestedfix WHERE suggestiontype = "overlap" AND step = ?`, i)
-		// If there are overlapping suggestedfixes, fix those and iterate along
-		if len(overlapSuggestions) > 0 {
-			for _, overlapSuggestion := range overlapSuggestions {
-				db.MustExec(sqlFix, i, overlapSuggestion.Bias, overlapSuggestion.Start, overlapSuggestion.End, overlapSuggestion.QuantityFixes)
-			}
-		} else { // If there aren't any overlapping suggestedfixes, fix the the remaining independent suggestedfixes
-			var independentSuggestions []DnaSuggestion
-			db.Select(&independentSuggestions, `SELECT * FROM suggestedfix WHERE step = ?`, i)
-			for _, independentSuggestion := range independentSuggestions {
-				db.MustExec(sqlFix, i, independentSuggestion.Bias, independentSuggestion.Start, independentSuggestion.End, independentSuggestion.QuantityFixes)
-			}
-		}
-	}
-	var codons []string
-	db.Select(&codons, `SELECT codon FROM history GROUP BY pos ORDER BY (pos, step)`)
-	finalSeq := strings.Join(codons, "")
-	return finalSeq, nil
-=======
 Dec, 17, 2020
 
 Compromise + Add codon table stuff begins here
@@ -908,5 +581,316 @@
 	}
 	c.AminoAcids = finalAminoAcids
 	return c
->>>>>>> acfec4ad
+}
+
+/******************************************************************************
+Dec, 9, 2020
+
+Synthesis fixing stuff begins here.
+
+Codon optimization is not good enough for synthetic DNA - there are certain
+elements that synthesis doesn't really work for. For example, long homopolymers
+will nearly always need removal in order to synthesize a gene efficiently.
+
+Poly codon optimization + synthesis fixing is meant to be as efficient yet
+accurate as possible.
+
+# How do we do it?
+
+From experience using Twist, there are a couple of major elements to fix:
+
+1. Global GC content
+2. ~50bp GC hotspots
+3. Homopolymers
+4. K-mer repeats
+5. Various banned restriction enzyme sites
+
+To implement this functionality, I imagine each major element will have a function
+that takes in a sequence and returns 2 integers and either "GC", "AT", or "NA". The
+2 integers are start and end positions of problematic sequences, and the "GC"/"AT"
+are for if the sequence needs to be biased in a particular direction (we call this
+the change type).
+
+If there are two elements that have an overlap (for example, a high "GC" region
+with a restriction enzyme site), fixing the outer element is tabled until the next
+round of fixes. However, the nearest outer element change type will be inherited for
+biased stochastic selection of a new codon. With the example of high "GC" and an
+internal restriction enzyme site, the internal restriction enzyme will be changed
+with an AT bias if possible.
+
+Once all change sites are identified, changes are implemented across the entire
+sequence. If any given change causes a problem which is *smaller* than the change,
+that change is reverted, the entire context of the problematic region is noted, and
+a change at a different position is attempted, until there is a change that fixes
+the original problem and does not cause a problem which is *smaller* than that change.
+
+The procedure above is repeated up the chain until all problems are resolved. If a problem
+cannot be resolved, this is noted in the output, but it is not an error - "It is possible to
+commit no mistakes and still lose. That is not a weakness. That is life."
+
+[Removed notes about backtracking. It's hard and I don't really want to implement it right now]
+
+Although there is lots of recursion and rechecking, I roughly estimate only 1~2 rounds will be
+necessary for ~95% of sequences, which should be rather fast.
+
+# Anything else?
+
+This functionality should be fundamentally valuable to companies and labs. We will also
+be able to improve the functionality of these fixes as we collect more data, or even
+have company-by-company recommendations on things to fix. Hopefully by working in the
+open, we can improve codon optimization and usage in a transparent way. One day,
+this will enable us to be far better at expressing proteins at certain levels within
+cells. That is the dream - working in the open will enable us to be far better at
+engineering life.
+
+Information wants to be free,
+
+Keoni Gandall
+
+
+
+
+
+
+
+This is Keoni coming back after a few months. Let me re-explain what this code will do.
+
+1 First, we generate an in-memory SQLite DB. This database lets us do relational queries
+  on important parts of our sequence that would be difficult to write in Golang
+2 Next, we use the inputed functions to look for problematic regions (problematicRegion).
+  Each problematicRegion has a list of suggested fixes (suggestedFixes) that, if fixed up,
+  should resolve the problematicRegion.
+3 Once we have the list of problematicRegions + suggestedFixes, we sort the suggestedFixes by
+  the estimated amount of changes needed to fix that region.
+3a The suggestedFix with the smallest quantity of changes necessary to fix the problem is then
+   fixed in sequence space.
+3b The specific codon that is changed to fix a problem is first sorted by if it has been used already.
+   For example, if one codon has already been switched around, the system will avoid changing it
+   again unless absolutely necessary.
+3c Codons are then sorted to move towards optimal codons. For example, if one codon can be changed from
+   a fairly rare codon to the most common codon for that amino acid, it will be chosen to be changed over
+   a codon who is already fairly optimal.
+4. All problematicRegions *without overlaps* are repeated with [GOTO 3] in order of quantity of changes
+5. After all independent problematicRegions have been checked, repeat search with [GOTO 2]
+6. If we end up with a sequence without any problematicRegions, we return the sequence!
+
+
+
+******************************************************************************/
+
+type DnaSuggestion struct {
+	Start          int    `db:"start"`
+	End            int    `db:"end"`
+	Bias           string `db:"bias"`
+	QuantityFixes  int    `db:"quantityfixes"`
+	SuggestionType string `db:"suggestiontype"`
+}
+
+func FindBsaI(sequence string, c chan DnaSuggestion, wg *sync.WaitGroup) {
+	defer wg.Done()
+
+	re := regexp.MustCompile(`GGTCTC`)
+	locs := re.FindAllStringIndex(sequence, -1)
+	for _, loc := range locs {
+		position := loc[0] / 3
+		leftover := loc[0] % 3
+		switch {
+		case leftover == 0:
+			c <- DnaSuggestion{position, (loc[1] / 3), "NA", 1, "BsaI removal"}
+		case leftover != 0:
+			c <- DnaSuggestion{position - 1, (loc[1] / 3) - 1, "NA", 1, "BsaI removal"}
+		}
+	}
+}
+
+func findProblems(sequence string, problematicSequenceFuncs []func(string, chan DnaSuggestion, *sync.WaitGroup)) []DnaSuggestion {
+	// Run functions to get suggestions
+	suggestions := make(chan DnaSuggestion, 100)
+	var wg sync.WaitGroup
+	for _, f := range problematicSequenceFuncs {
+		wg.Add(1)
+		go f(sequence, suggestions, &wg)
+	}
+	wg.Wait()
+
+	var suggestionsList []DnaSuggestion
+	for suggestion := range suggestions {
+		suggestionsList = append(suggestionsList, suggestion)
+	}
+	return suggestionsList
+}
+
+func FixCds(sequence string, codontable CodonTable, problematicSequenceFuncs []func(string, chan DnaSuggestion, *sync.WaitGroup)) (string, error) {
+	var db *sqlx.DB
+	db = sqlx.MustConnect("sqlite3", ":memory:")
+	createMemoryDbSql := `
+	CREATE TABLE codon (
+		codon TEXT PRIMARY KEY,
+		aa TEXT
+	);
+	CREATE TABLE seq (
+		pos INT PRIMARY KEY,
+	);
+	CREATE TABLE history (
+		pos INT REFERENCES seq(pos),
+		codon TEXT NOT NULL REFERNECES codon(codon),
+		step INT
+	);
+	-- Weights are set on a per position basis for codon harmonization at a later point
+	CREATE TABLE weights (
+		pos INT REFERENCES seq(pos),
+		codon TEXT NOT NULL REFERENCES codon(codon),
+		weight INT
+	);
+	CREATE TABLE codonbias (
+		fromcodon TEXT REFERENCES codon(codon),
+		tocodon TEXT REFERENCES codon(codon),
+		gcbias string
+	);
+	CREATE TABLE suggestedFix (
+		id INT PRIMARY KEY,
+		step INT,
+		start INT REFERENCES seq(pos),
+		end INT REFERENCES seq(pos),
+		gcbias string,
+		quantityfixes INT,
+		suggestiontype TEXT
+	);
+`
+	db.MustExec(createMemoryDbSql)
+	// Insert codons
+	weightTable := make(map[string]int)
+	codonInsert := `INSERT INTO codon(codon, aa) VALUES (?, ?)`
+	for _, aminoAcid := range codontable.AminoAcids {
+		for _, codon := range aminoAcid.Codons {
+			db.MustExec(codonInsert, codon.Triplet, aminoAcid.Letter)
+			weightTable[codon.Triplet] = codon.Weight
+
+			codonBias := strings.Count(codon.Triplet, "G") + strings.Count(codon.Triplet, "C")
+			for _, toCodon := range aminoAcid.Codons {
+				toCodonBias := strings.Count(toCodon.Triplet, "G") + strings.Count(toCodon.Triplet, "C")
+				switch {
+				case codonBias == toCodonBias:
+					db.MustExec(`INSERT INTO codonbias(fromcodon, tocodon, gcbias) VALUES (?, ?, ?)`, codon.Triplet, toCodon.Triplet, "NA")
+				case codonBias > toCodonBias:
+					db.MustExec(`INSERT INTO codonbias(fromcodon, tocodon, gcbias) VALUES (?, ?, ?)`, codon.Triplet, toCodon.Triplet, "AT")
+				case codonBias < toCodonBias:
+					db.MustExec(`INSERT INTO codonbias(fromcodon, tocodon, gcbias) VALUES (?, ?, ?)`, codon.Triplet, toCodon.Triplet, "GC")
+				}
+			}
+		}
+	}
+
+	// Insert seq and history
+	pos := 1
+	for i := 0; i < len(sequence)-3; i = i + 3 {
+		codon := sequence[i : i+3]
+		db.MustExec(`INSERT INTO seq(pos) VALUES (?, ?)`, pos)
+		db.MustExec(`INSERT INTO history(pos, codon, step) VALUES (?, ?, 0)`, pos, codon)
+		db.MustExec(`INSERT INTO weights(pos, codon, weight) VALUES (?,?,?)`, pos, codon, weightTable[codon])
+	}
+
+	// For a maximum of 1000 iterations, see if we can do better
+	for i := 1; i < 1000; i++ {
+		suggestions := findProblems(sequence, problematicSequenceFuncs)
+		// If there are no suggestions, break the iteration!
+		if len(suggestions) == 0 {
+			break
+		}
+		for suggestionIndex, suggestion := range suggestions {
+			// First, let's insert the suggestions that we found using our problematicSequenceFuncs
+			db.MustExec(`INSERT INTO suggestedfix(step, start, end, gcbias, quantityfixes) VALUES (?, ?, ?, ?, ?)`, i, suggestion.Start, suggestion.End, suggestion.Bias, suggestion.QuantityFixes)
+
+			// Second, lets look for if there are any overlapping suggestions. This is equivalent to a spot where we can "kill two birds with one stone"
+			// TODO: make this into a function so you can get overlapping overlaps (for when 3 problems are overlapped on top of each other)
+			for secondSuggestionIndex, secondSuggestion := range suggestions {
+				if suggestionIndex != secondSuggestionIndex {
+					// makeRange is a helper function that will allow us to generate lists for intersection
+					makeRange := func(min, max int) []int {
+						a := make([]int, max-min+1)
+						for i := range a {
+							a[i] = min + i
+						}
+						return a
+					}
+
+					// The overlapping regions would need to have the same bias applied to them. So we check first if they have no preference or the same bias
+					if (suggestion.Bias == "NA") || (secondSuggestion.Bias == "NA") || (suggestion.Bias == secondSuggestion.Bias) {
+						// Each suggestion will have a start and end. If we take the intersection of the numbers between the start and the end of both suggestions,
+						// we should be able to find a region where an edit would affect both suggested changes.
+						overlap := intersect.Sorted(makeRange(suggestion.Start, suggestion.End), makeRange(secondSuggestion.Start, secondSuggestion.End)).([]int)
+						if len(overlap) != 0 {
+							// Each overlap that is successfully found will be inserted as a suggestedfix. First, we need to find its bias
+							var overlapBias string
+							if suggestion.Bias == "NA" {
+								overlapBias = secondSuggestion.Bias
+							} else {
+								overlapBias = suggestion.Bias
+							}
+
+							// Each overlap will have a number of fixes that need to be hit to fix the outer objects
+							var overlapQuantityFixes int
+							if suggestion.QuantityFixes >= secondSuggestion.QuantityFixes {
+								overlapQuantityFixes = suggestion.QuantityFixes
+							} else {
+								overlapQuantityFixes = secondSuggestion.QuantityFixes
+							}
+
+							// There can't be more desired fixes than there are positions
+							if overlapQuantityFixes > len(overlap) {
+								overlapQuantityFixes = len(overlap)
+							}
+
+							// Lets check if there is already an overlap at this position during this step
+							var id int
+							err := db.Get(&id, `SELECT id FROM suggestedfix WHERE step = ? AND start = ? AND end = ? AND suggestiontype = "overlap"`, i, overlap[0], overlap[len(overlap)-1])
+							// If err is not nil, then we couldn't scan a single instance of the above query
+							if err != nil {
+								db.MustExec(`INSERT INTO suggestedfix(step, start, end, gcbias, quantityfixes, suggestiontype) VALUES (?, ?, ?, ?, ?, "overlap")`, i, overlap[0], overlap[len(overlap)-1], overlapBias, overlapQuantityFixes)
+							}
+
+						}
+					}
+				}
+			}
+		}
+
+		// The following statements are the magic sauce that makes this all worthwhile.
+		// Parameters: step, gcbias, start, end, quantityfix
+		sqlFix := `INSERT INTO history (codon, pos, step) SELECT t.codon, t.pos, ? FROM (
+				SELECT w.codon, w.pos 
+				FROM seq AS s 
+					JOIN history AS h ON h.pos = s.pos 
+					JOIN weights AS w ON w.pos = s.pos 
+					JOIN codon AS c ON h.codon = c.codon 
+					JOIN codonbias AS cb ON cb.fromcodon = c.codon 
+				WHERE cb.gbias = ? 
+					AND s.pos >= ?
+					AND s.pos <= ?
+					AND w.codon != h.codon 
+				ORDER BY w.weight
+			) AS t
+			GROUP BY t.pos
+			LIMIT ?;`
+
+		// During this step, first see if there are any overlapping suggestedfixes
+		var overlapSuggestions []DnaSuggestion
+		db.Select(&overlapSuggestions, `SELECT * FROM suggestedfix WHERE suggestiontype = "overlap" AND step = ?`, i)
+		// If there are overlapping suggestedfixes, fix those and iterate along
+		if len(overlapSuggestions) > 0 {
+			for _, overlapSuggestion := range overlapSuggestions {
+				db.MustExec(sqlFix, i, overlapSuggestion.Bias, overlapSuggestion.Start, overlapSuggestion.End, overlapSuggestion.QuantityFixes)
+			}
+		} else { // If there aren't any overlapping suggestedfixes, fix the the remaining independent suggestedfixes
+			var independentSuggestions []DnaSuggestion
+			db.Select(&independentSuggestions, `SELECT * FROM suggestedfix WHERE step = ?`, i)
+			for _, independentSuggestion := range independentSuggestions {
+				db.MustExec(sqlFix, i, independentSuggestion.Bias, independentSuggestion.Start, independentSuggestion.End, independentSuggestion.QuantityFixes)
+			}
+		}
+	}
+	var codons []string
+	db.Select(&codons, `SELECT codon FROM history GROUP BY pos ORDER BY (pos, step)`)
+	finalSeq := strings.Join(codons, "")
+	return finalSeq, nil
 }